--- conflicted
+++ resolved
@@ -4,11 +4,9 @@
 Health Impact Functions
 
 @author: libbykoolik
-<<<<<<< HEAD
+
 last modified: 2025-04-29
-=======
-last modified: 2025-04-28
->>>>>>> 38f1dad6
+
 """
 
 # Import Libraries
