#!/isrm-env/bin/python python3
# -*- coding: utf-8 -*-
"""
Main Run File

@author: libbykoolik
Last updated: 2024-01-19
"""
#%% Import useful libraries, supporting objects, and scripts
# Useful libraries for main script
from pathlib import Path
import sys
import argparse
import logging
import os
import time
import datetime
import shutil
import concurrent.futures
import platform
from inspect import currentframe, getframeinfo

# Import supporting objects
sys.path.insert(0,'./supporting')
from concentration import concentration
from concentration_layer import concentration_layer
from control_file import control_file
from emissions import emissions
from health_data import health_data
from isrm import isrm
from population import population

# Import supporting scripts
sys.path.insert(0,'./scripts')
from environmental_justice_calcs import *
from health_impact_calcs import *
from tool_utils import *
  
#%% A few things need to go outside the __main__
#% Use argparse to parse command line arguments
# Initialize the parser object
parser = argparse.ArgumentParser(description="Runs ECHO-AIR: an ISRM-based model for estimating PM2.5 concentrations and associated health impacts.")

# Add necessary arguments
parser.add_argument("-i", "--inputs", help="control file path", type=str)
parser.add_argument("--debug", help="enable for debugging mode", action="store_true")
parser.add_argument("--check-setup", help="checks to see if your package is properly set up", action="store_true")
parser.add_argument("-p", "--parallel", help="runs the tool with parallelization", action="store_true")

# Parse all arguments
args = parser.parse_args()
check_setup_flag = args.check_setup
debug_mode = args.debug
run_parallel = args.parallel

#%% Run Program
if __name__ == "__main__":        

    # Start the timer
    start_time = time.time()
    
    # If check setup is enabled, run the setup check function in tool_utils
    if check_setup_flag:
        check_setup()
        quit()
    
    #% Create the log file and update logging configuration
    tmp_logger = setup_logging(debug_mode) 
    
    # Report the current version
    report_version()

    # Read control file and create useful variables
    cf = control_file(args.inputs)
    if not cf.ready:
        sys.exit()
    else: # load all the control file info
        batch = cf.batch_name
        name = cf.run_name
        emissions_path = cf.emissions_path
        units = cf.emissions_units
        isrm_path = cf.isrm_path
        population_path = cf.population_path
        run_health = cf.run_health
        race_stratified = cf.race_stratified
        check = cf.check
        verbose = cf.verbose
        region_of_interest = cf.region_of_interest
        region_category = cf.region_category
        output_resolution = cf.output_resolution
        output_exposure = cf.output_exposure
        detailed_conc_flag = cf.detailed_conc
        output_emis_flag = cf.output_emis
        reduction_percentage = cf.reduction_percentage
<<<<<<< HEAD

=======
    
>>>>>>> 62df99ae
    # Create the output directory
    output_dir, f_out = create_output_dir(batch, name)

    # Move the log file into the output directory
    new_logger = os.path.join(output_dir, 'log_'+f_out+'.txt')
    os.rename(tmp_logger, new_logger)
    
    # Save a copy of the control file into the output directory
    shutil.copy(args.inputs, output_dir)

    # Define data variable file paths
    ca_shp_path = './data/ca_border.feather'
    output_geometry_fps = {'AB': './data/air_basins.feather',
                           'AD': './data/air_districts.feather',
                           'C': './data/counties.feather'}
    incidence_fp = './data/benmap_incidence.feather'

    # Define output region based on region_of_interest and region_category
    output_region = get_output_region(region_of_interest, region_category, output_geometry_fps, ca_shp_path)

    # If check module is selected, run a file check and then exit without 
    # running calculations
    if check:
        try:
            # Default to verbose since this mode is just for checking files
            isrmgrid = isrm(isrm_path, output_region, region_of_interest, run_parallel, debug_mode=debug_mode, load_file=False, verbose=True)
            emis = emissions(emissions_path, output_dir, f_out, units=units, name=name, debug_mode=debug_mode, reduction_percentage=reduction_percentage, load_file=False, verbose=True)
            pop = population(population_path, debug_mode=debug_mode, load_file=False, verbose=True)
            logging.info("\n<< Emissions, ISRM, and population files exist and are able to be imported. >>\n")

        except:
            logging.info("\n<< Correct error messages above before running the program. >>\n")
        quit()
    else: # If Check Inputs is not selected, run concentration module
    
        # Create an output directory for shapefiles
        shape_out = create_shape_out(output_dir)
        
        ### CONCENTRATION MODULE
        logging.info('\n')
        logging.info('╓────────────────────────────────╖')
        logging.info('║ Beginning Concentration Module ║')
        logging.info('╙────────────────────────────────╜')
        logging.info('\n')

        ## Create emissions and ISRM objects
        # Split into parallel and linear here
        if run_parallel:
            # First start with some logging statements
            logging.info('<< Loading emissions, ISRM, and population files in parallel. Log messages may appear out of order. >>')        
            verboseprint(verbose, '- Processing for the emissions in verbose mode will be preceeded by [EMISSIONS].', debug_mode, frameinfo=getframeinfo(currentframe()))
            verboseprint(verbose, '- Processing for the ISRM grid in verbose mode will be preceeded by [ISRM].', debug_mode, frameinfo=getframeinfo(currentframe()))
            verboseprint(verbose, '- Processing for the population data in verbose mode will be preceeded by [POPULATION].', debug_mode, frameinfo=getframeinfo(currentframe()))
            logging.info('\n')
            verboseprint(verbose, '<< Details about file import >>', debug_mode, frameinfo=getframeinfo(currentframe()))
            
            # Open the ThreadPoolExecutor
            file_reader_pool = concurrent.futures.ThreadPoolExecutor()
            
            # Start reading in files in parallel
            emis_future = file_reader_pool.submit(emissions, emissions_path, output_dir, f_out, debug_mode=debug_mode, reduction_percentage=reduction_percentage, units=units, name=name, load_file=True, verbose=verbose)
            isrm_future = file_reader_pool.submit(isrm, isrm_path, output_region, region_of_interest, run_parallel, debug_mode=debug_mode, load_file=True, verbose=verbose)
            pop_future = file_reader_pool.submit(population, population_path, debug_mode=debug_mode, load_file=True, verbose=verbose)
      
            # To run multiple computations at once, we need to create multiple
            # processes instead of threads. Processes take longer to create, but
            # they are necessary when we are paralellizing computation rather than
            # disk I/O.
            executor = concurrent.futures.ProcessPoolExecutor(max_workers=5)
            executor_jobs = []
            
            # We need to wait for the population and ISRM files to load before we
            # start creating the exp_pop_alloc or HIA inputs.
            pop = pop_future.result()
            isrmgrid = isrm_future.result()
            
            # Start estimating the concentrations by creating the exp_pop_alloc object.
            logging.info('\n<< Re-allocating population data to the ISRM grid >>')        
            verboseprint(verbose, '- This step will take some time, so the details about it may pop up in other sections.', debug_mode, frameinfo=getframeinfo(currentframe()))
            verboseprint(verbose, '- Notes about this step will be preceded by the tag [POPULATION].', debug_mode, frameinfo=getframeinfo(currentframe()))
            logging.info('\n')
            exp_pop_alloc_future = executor.submit(
                pop.allocate_population, pop.pop_exp, isrmgrid.geodata, 'ISRM_ID', False)
            executor_jobs.append(exp_pop_alloc_future)
            
            # Creating HIA inputs takes a long time. Start the process as early as 
            # possible, even if the rest of the health module won't start yet.
            if run_health:
                # Starts computing the HIA inputs now, in a parallel process.
                logging.info('\n<< Beginning to import health calculation inputs in parallel. Log messages may appear out of order. >>')
                verboseprint(verbose, '- Health calculation input details in verbose mode will be preceded by the tag [HEALTH].', debug_mode, frameinfo=getframeinfo(currentframe()))
                hia_inputs_future = executor.submit(
                    create_hia_inputs, pop, load_file=True, verbose=verbose, geodata=isrmgrid.geodata, incidence_fp=incidence_fp, debug_mode=debug_mode, )
                executor_jobs.append(hia_inputs_future)
            
            ## Prepare to concentrations
            emis = emis_future.result() # At this point, we cannot proceed without emissions loaded
        
        else: # Import all three files linearly, even though population won't be used for a while
            # Return a few print statements
            logging.info('<< Loading emissions, ISRM, and population files. >>')        
            
            # Create emissions object
            verboseprint(verbose, '- Processing for the emissions in verbose mode will be preceeded by [EMISSIONS].', debug_mode, frameinfo=getframeinfo(currentframe()))
            emis = emissions(emissions_path, output_dir, f_out, units=units, name=name, debug_mode=debug_mode, load_file=True, reduction_percentage=reduction_percentage, verbose=verbose)
            
            # Create ISRM object
            verboseprint(verbose, '- Processing for the ISRM grid in verbose mode will be preceeded by [ISRM].', debug_mode, frameinfo=getframeinfo(currentframe()))
            isrmgrid = isrm(isrm_path, output_region, region_of_interest, run_parallel, debug_mode=debug_mode, load_file=True, verbose=verbose)
            
            # Create population object
            verboseprint(verbose, '- Processing for the population data in verbose mode will be preceeded by [POPULATION].', debug_mode, frameinfo=getframeinfo(currentframe()))
            pop = population(population_path, debug_mode=debug_mode, load_file=True, verbose=verbose)
            logging.info('- [POPULATION] Re-allocating population data to the ISRM grid.')
            exp_pop_alloc = pop.allocate_population(pop.pop_exp, isrmgrid.geodata, 'ISRM_ID', False)
            
            
        # Close the linear/parallel split to estimate concentrations
        logging.info('\n<< Estimating concentrations. >>')        
        verboseprint(verbose, '- Notes about this step will be preceded by the tag [CONCENTRATION].', debug_mode, frameinfo=getframeinfo(currentframe()))
        logging.info('\n')
        conc = concentration(emis, isrmgrid, detailed_conc_flag, run_parallel, output_dir, output_emis_flag, debug_mode, ca_shp_path, output_region, output_geometry_fps, output_resolution, run_calcs=True, verbose=verbose)

        ## Create plots and export results
        # Parallelizing this process resulted in errors. This is an area for improvement in
        # future versions
        logging.info("\n<< Generating Concentration Outputs >>")
        verboseprint(verbose, '- Notes about this step will be preceded by the tag [CONCENTRATION].', debug_mode, frameinfo=getframeinfo(currentframe()))
        logging.info('\n')
        
        # Create the map of concentrations
        conc.output_concentrations(output_region, output_dir, f_out, ca_shp_path, shape_out)
        logging.info("- [CONCENTRATION] Concentration files output into: {}.".format(output_dir))

        ## Perform concentration-related EJ analyses
        exp_pop_alloc = pop.allocate_population(pop.pop_exp, isrmgrid.geodata, 'ISRM_ID', False)
        verboseprint(verbose, '- [POPULATION] Population data is properly allocated to the ISRM grid and ready for EJ calculations.', debug_mode, frameinfo=getframeinfo(currentframe()))
        
        ## Create the exposure dataframe and run EJ functions
        logging.info('\n<< Beginning Exposure EJ Calculations >>')
        verboseprint(verbose, '- Notes about this step will be preceded by the tag [EJ].', debug_mode, frameinfo=getframeinfo(currentframe()))
        logging.info('\n')
        
        # Estimate exposures and output them
        exposure_gdf, exposure_pctl, exposure_disparity = run_exposure_calcs(conc, exp_pop_alloc, verbose, debug_mode=debug_mode)    
        
        if output_exposure: # Perform all exports in parallel
            export_exposure(exposure_gdf, exposure_disparity, exposure_pctl, shape_out, output_dir, f_out, verbose, run_parallel, debug_mode=debug_mode)
            
        else: # Just export the EJ figure
            plot_percentile_exposure(output_dir, f_out, exposure_pctl, verbose, debug_mode=debug_mode)
            
        # Finally, if larger output resolution, export population-weighted map that matches the area-weighted map
        if output_resolution != 'ISRM':
            export_pwm_map(pop.pop_exp, conc, output_dir, output_region, f_out, ca_shp_path, shape_out)
        
        ### HEALTH MODULE
        if run_health:
            
            ## Initialize the health module with log statements
            logging.info('\n╓────────────────────────────────╖')
            logging.info('║ Beginning Health Impact Module ║')
            logging.info('╙────────────────────────────────╜')
            logging.info('\n')
            
            ## Split linear/parallel again for HIA inputs
            if run_parallel:
                ## Wait for process creating health input object to finish
                verboseprint(verbose, '- [HEALTH] Waiting for health calculation inputs to finish', debug_mode, frameinfo=getframeinfo(currentframe()))
                hia_inputs = hia_inputs_future.result() # Needs result to proceed
                
            else:
                logging.info('\n<< Beginning to import health calculation inputs.')
                verboseprint(verbose, '- Health calculation input details in verbose mode will be preceded by the tag [HEALTH].', debug_mode, frameinfo=getframeinfo(currentframe()))
                hia_pop_alloc = pop.allocate_population(pop.pop_all, isrmgrid.geodata, 'ISRM_ID', True)
                hia_inputs = health_data(hia_pop_alloc, incidence_fp, debug_mode=debug_mode, verbose=verbose, race_stratified=False)
            
            #% Close the split with a print statement
            verboseprint(verbose, '- [HEALTH] Health calculation inputs ready to proceed.', debug_mode, frameinfo=getframeinfo(currentframe()))
            
            # Two inputs are required to estimate excess mortality - get these up front
            trimmed_conc = conc.detailed_conc_clean[['ISRM_ID','TOTAL_CONC_UG/M3','geometry']]
            pop = hia_inputs.population.groupby('ISRM_ID')[['ASIAN','BLACK','HISLA','INDIG', 'PACIS', 'WHITE','TOTAL', 'OTHER']].sum().reset_index() 
            
            ## Split again
            if run_parallel:
                
                ## Use new ProcessPoolExecutor to estimate the three health endpoints. 
                with concurrent.futures.ProcessPoolExecutor(max_workers=5) as health_executor:
                    
                    # Return a few log statements
                    logging.info('\n')
                    logging.info('<< Beginning Health Calculations >>')
                    verboseprint(verbose, '- The tool will estimate excess mortality from three endpoints in parallel. This results in a known bug that may suppresses update statements and will be fixed in a future update. Note that this step may take a few minutes.', debug_mode, frameinfo=getframeinfo(currentframe()))
                    verboseprint(verbose, '- Notes about All-Cause Mortality will be preceded by the tag [ACM].', debug_mode, frameinfo=getframeinfo(currentframe()))
                    verboseprint(verbose, '- Notes about Ischemic Heart Disease Mortality will be preceded by the tag [IHD].', debug_mode, frameinfo=getframeinfo(currentframe()))
                    verboseprint(verbose, '- Notes about Lung Cancer Mortality will be preceded by the tag [LCM].', debug_mode, frameinfo=getframeinfo(currentframe()))
                    logging.info('\n')
                    logging.info('<< Estimating Excess Mortality for Three Endpoints >>')

                    # Submit each endpoint as its own process to the health_executor
                    allcause_future = health_executor.submit(calculate_excess_mortality, trimmed_conc,
                                                             hia_inputs.pop_inc, pop, 'ALL CAUSE', krewski, verbose, debug_mode)
                    ihd_future = health_executor.submit(calculate_excess_mortality, trimmed_conc,
                                                             hia_inputs.pop_inc, pop, 'ISCHEMIC HEART DISEASE', krewski, verbose, debug_mode)
                    lungcancer_future = health_executor.submit(calculate_excess_mortality, trimmed_conc,
                                                             hia_inputs.pop_inc, pop, 'LUNG CANCER', krewski, verbose, debug_mode)
                                    
                    # Collect all three results
                    allcause = allcause_future.result()
                    ihd = ihd_future.result()
                    lungcancer = lungcancer_future.result()
                    
                    # Begin exporting the results in parallel
                    logging.info('<< Exporting Health Impact Outputs >>')
                    
                    # Start exporting files as futures
                    allcause_ve_future = health_executor.submit(visualize_and_export_hia, allcause, ca_shp_path, 'TOTAL', 'ALL CAUSE', output_dir, f_out, shape_out, verbose=verbose, debug_mode=debug_mode)
                    ihd_ve_future = health_executor.submit(visualize_and_export_hia, ihd, ca_shp_path, 'TOTAL', 'ISCHEMIC HEART DISEASE', output_dir, f_out, shape_out, verbose=verbose, debug_mode=debug_mode)
                    lungcancer_ve_future = health_executor.submit(visualize_and_export_hia, lungcancer, ca_shp_path, 'TOTAL', 'LUNG CANCER', output_dir, f_out, shape_out, verbose=verbose, debug_mode=debug_mode)
                    logging.info('- [HEALTH] Waiting for visualizations and exports to complete...')
                    
                    # We don't actually need anything stored, we just need the program to wait until
                    # all three are done before exiting
                    acm_summary = allcause_ve_future.result()
                    ihd_summary = ihd_ve_future.result()
                    lcm_summary = lungcancer_ve_future.result()
                    
                    # Get summary table and export
                    combine_hia_summaries(acm_summary, ihd_summary, lcm_summary, output_dir, f_out, verbose)
                    
            else:
                # Start with a few print statements to kick things off
                logging.info('\n << Estimating Excess Mortality for Three Endpoints >>')
                verboseprint(verbose, '- Notes about All-Cause Mortality will be preceded by the tag [ACM].', debug_mode, frameinfo=getframeinfo(currentframe()))
                verboseprint(verbose, '- Notes about Ischemic Heart Disease Mortality will be preceded by the tag [IHD].', debug_mode, frameinfo=getframeinfo(currentframe()))
                verboseprint(verbose, '- Notes about Lung Cancer Mortality will be preceded by the tag [LCM].', debug_mode, frameinfo=getframeinfo(currentframe()))
                
                # Estimate excess mortality for each endpoint
                allcause = calculate_excess_mortality(trimmed_conc, hia_inputs.pop_inc, pop, 
                                                      'ALL CAUSE', krewski, verbose, debug_mode)
                ihd = calculate_excess_mortality(trimmed_conc, hia_inputs.pop_inc, pop, 
                                                 'ISCHEMIC HEART DISEASE', krewski, verbose, debug_mode)
                lungcancer = calculate_excess_mortality(trimmed_conc, hia_inputs.pop_inc, 
                                                        pop, 'LUNG CANCER', krewski, verbose, debug_mode)            
                
                # Plot and export
                logging.info('<< Exporting Health Impact Outputs >>')
                visualize_and_export_hia(allcause, ca_shp_path, 'TOTAL', 'ALL CAUSE', output_dir, f_out, shape_out, verbose=verbose, debug_mode=debug_mode)
                visualize_and_export_hia(ihd, ca_shp_path, 'TOTAL', 'ISCHEMIC HEART DISEASE', output_dir, f_out, shape_out, verbose=verbose, debug_mode=debug_mode)
                visualize_and_export_hia(lungcancer, ca_shp_path, 'TOTAL', 'LUNG CANCER', output_dir, f_out, shape_out, verbose=verbose, debug_mode=debug_mode)
            
            # Return that everything is done
            logging.info('- [HEALTH] All outputs have been exported!')
                
        ## Final log statements to close out
        logging.info('\n')
        logging.info('╓────────────────────────────────╖')
        logging.info('║ Success! Run complete.         ║')
        logging.info('╙────────────────────────────────╜\n')
        logging.info('<< ECHO-AIR has completed all calculations and exports. >>')
        run_time = round((time.time() - start_time)/60.0,1)
        logging.info('- Total run time: {} minutes'.format(run_time))
        logging.info('- All log statements have been saved into a text file: {}'.format(new_logger))
        logging.shutdown()
        
        quit()<|MERGE_RESOLUTION|>--- conflicted
+++ resolved
@@ -91,12 +91,8 @@
         output_exposure = cf.output_exposure
         detailed_conc_flag = cf.detailed_conc
         output_emis_flag = cf.output_emis
-        reduction_percentage = cf.reduction_percentage
-<<<<<<< HEAD
-
-=======
-    
->>>>>>> 62df99ae
+        emis_delta = cf.emis_delta
+    
     # Create the output directory
     output_dir, f_out = create_output_dir(batch, name)
 
@@ -123,7 +119,7 @@
         try:
             # Default to verbose since this mode is just for checking files
             isrmgrid = isrm(isrm_path, output_region, region_of_interest, run_parallel, debug_mode=debug_mode, load_file=False, verbose=True)
-            emis = emissions(emissions_path, output_dir, f_out, units=units, name=name, debug_mode=debug_mode, reduction_percentage=reduction_percentage, load_file=False, verbose=True)
+            emis = emissions(emissions_path, output_dir, f_out, units=units, name=name, debug_mode=debug_mode, emis_delta=emis_delta, load_file=False, verbose=True)
             pop = population(population_path, debug_mode=debug_mode, load_file=False, verbose=True)
             logging.info("\n<< Emissions, ISRM, and population files exist and are able to be imported. >>\n")
 
@@ -157,7 +153,7 @@
             file_reader_pool = concurrent.futures.ThreadPoolExecutor()
             
             # Start reading in files in parallel
-            emis_future = file_reader_pool.submit(emissions, emissions_path, output_dir, f_out, debug_mode=debug_mode, reduction_percentage=reduction_percentage, units=units, name=name, load_file=True, verbose=verbose)
+            emis_future = file_reader_pool.submit(emissions, emissions_path, output_dir, f_out, debug_mode=debug_mode, emis_delta=emis_delta, units=units, name=name, load_file=True, verbose=verbose)
             isrm_future = file_reader_pool.submit(isrm, isrm_path, output_region, region_of_interest, run_parallel, debug_mode=debug_mode, load_file=True, verbose=verbose)
             pop_future = file_reader_pool.submit(population, population_path, debug_mode=debug_mode, load_file=True, verbose=verbose)
       
@@ -201,7 +197,7 @@
             
             # Create emissions object
             verboseprint(verbose, '- Processing for the emissions in verbose mode will be preceeded by [EMISSIONS].', debug_mode, frameinfo=getframeinfo(currentframe()))
-            emis = emissions(emissions_path, output_dir, f_out, units=units, name=name, debug_mode=debug_mode, load_file=True, reduction_percentage=reduction_percentage, verbose=verbose)
+            emis = emissions(emissions_path, output_dir, f_out, units=units, name=name, debug_mode=debug_mode, load_file=True, emis_delta=emis_delta, verbose=verbose)
             
             # Create ISRM object
             verboseprint(verbose, '- Processing for the ISRM grid in verbose mode will be preceeded by [ISRM].', debug_mode, frameinfo=getframeinfo(currentframe()))
