--- conflicted
+++ resolved
@@ -4,11 +4,9 @@
 Main Run File
 
 @author: libbykoolik
-<<<<<<< HEAD
+
 Last updated: 2025-04-29
-=======
-Last updated: 2025-04-28
->>>>>>> 38f1dad6
+
 """
 #%% Import useful libraries, supporting objects, and scripts
 # Useful libraries for main script
