--- conflicted
+++ resolved
@@ -4,11 +4,9 @@
 Population Data Object
 
 @author: libbykoolik
-<<<<<<< HEAD
+
 last modified: 2025-04-29
-=======
-last modified: 2025-04-28
->>>>>>> 38f1dad6
+
 """
 
 # Import Libraries
@@ -164,33 +162,6 @@
     
         return pop_obj_prj  
     
-<<<<<<< HEAD
-    def allocate_population(self, pop_obj, new_geometry, new_geometry_ID, hia_flag):
-        ''' Reallocates the population into the new geometry using a spatial intersect '''
-        if hia_flag:
-            verboseprint(self.verbose, '- [HEALTH] Allocating age-stratified population from population input file to ISRM grid cells.',
-                         self.debug_mode, frameinfo=getframeinfo(currentframe()))
-        else:
-            verboseprint(self.verbose, '- [POPULATION] Allocating total population from population input file to ISRM grid cells.',
-                         self.debug_mode, frameinfo=getframeinfo(currentframe()))
-        
-        # Confirm that the coordinate reference systems match
-        #assert pop_tmp.crs == new_geometry.crs, 'Coordinate reference system does not match. Population cannot be reallocated'
-        if self.crs == new_geometry.crs:
-            pop_tmp = pop_obj.copy(deep=True)
-        else:
-            pop_tmp = self.project_pop(pop_obj, new_geometry.crs)
-        
-        # Add the land area as a feature of this dataframe
-        pop_tmp['AREA_M2'] = pop_tmp.geometry.area/(1000.*1000.)
-        
-        
-        # Create intersect object
-        intersect = gpd.overlay(pop_tmp, new_geometry, how='intersection')
-        pop_totalarea = intersect.groupby('POP_ID').agg({'AREA_M2': 'sum'}).to_dict()['AREA_M2']
-=======
->>>>>>> 38f1dad6
-    
     def crosswalk(self,population_gdf,isrm_gdf,hia_flag):
         ''' Creates a crosswalk of the population cells and ISRM Grid cells. Returns a crosswalk geodataframe'''
         if hia_flag == True:
@@ -218,28 +189,8 @@
             
             # Simplify the crosswalk for export
             crosswalk = intersection[["POP_ID", "AGE_BIN","ISRM_ID", "fpop", "fisrm", "geometry"]]
+        
         else:
-<<<<<<< HEAD
-            gb_cols = [new_geometry_ID]
-        
-        # Sum across new geometry grid cells
-        new_alloc_pop = intersect.drop(columns='geometry').groupby(gb_cols)[cols].sum(numeric_only=True).reset_index()
-
-
-        
-        # Merge back into the new geometry using the new_geometry_ID
-        new_alloc_pop = new_geometry.merge(new_alloc_pop, how='left',
-                                           left_on=new_geometry_ID,
-                                           right_on=new_geometry_ID)
-
-        # Fill the missing cells with zero population
-        new_alloc_pop[cols] = new_alloc_pop[cols].fillna(0)
-        
-        # Confirm that the population slipt was close
-        old_pop_total = pop_tmp[cols].sum(numeric_only=True)
-        new_pop_total = new_alloc_pop[cols].sum(numeric_only=True)
-
-=======
             #Select relevant columns
             omit = population_gdf[population_gdf["geometry"] == None]["POP_ID"]
             pop_tmp = population_gdf[["POP_ID","geometry"]]
@@ -272,12 +223,12 @@
         ''' Takes crosswalk and reallocates popualtion into the ISRM grid cells'''
         total_population = population_gdf["TOTAL"].sum()
         crosswalk_df = self.crosswalk(population_gdf, isrm_gdf, hia_flag)
->>>>>>> 38f1dad6
         
         if hia_flag == True:
             
             #Merge all data
-            merged_data = crosswalk_df.merge(population_gdf[ ['POP_ID', 'YEAR', 'AGE_BIN', 'START_AGE', 'END_AGE', 'TOTAL', 'ASIAN','BLACK', 'HISLA', 'INDIG', 'PACIS', 'WHITE', 'OTHER']], on=["POP_ID","AGE_BIN"] , how="left")
+            merged_data = crosswalk_df.merge(population_gdf[ ['POP_ID', 'YEAR', 'AGE_BIN', 'START_AGE', 'END_AGE', 'TOTAL', 
+                                                              'ASIAN','BLACK', 'HISLA', 'INDIG', 'PACIS', 'WHITE', 'OTHER']], on=["POP_ID","AGE_BIN"] , how="left")
             pop_columns = ['TOTAL', 'ASIAN','BLACK', 'HISLA', 'INDIG', 'PACIS', 'WHITE', 'OTHER']
 
             #Multiply population counts by respective fractions
@@ -285,7 +236,16 @@
                 merged_data[f"{col}_adjusted"] = merged_data[col] * merged_data["fpop"]
 
             #aggregate by ISRM ID and AGE BIN
-            isrm_group = merged_data.groupby(["ISRM_ID","AGE_BIN"])[['geometry','START_AGE', 'END_AGE','TOTAL_adjusted', 'ASIAN_adjusted','BLACK_adjusted', 'HISLA_adjusted', 'INDIG_adjusted', 'PACIS_adjusted', 'WHITE_adjusted', 'OTHER_adjusted']].agg({'geometry':'first', 'START_AGE':'first', 'END_AGE':'first','TOTAL_adjusted':'sum', 'ASIAN_adjusted':'sum','BLACK_adjusted':'sum', 'HISLA_adjusted':'sum', 'INDIG_adjusted':'sum', 'PACIS_adjusted':'sum', 'WHITE_adjusted':'sum', 'OTHER_adjusted':'sum'}).reset_index()
+            '''<< LIKELY TO BREAK >>'''
+            isrm_group = merged_data.groupby(["ISRM_ID","AGE_BIN"])[['geometry','START_AGE', 'END_AGE','TOTAL_adjusted', 
+                                                                     'ASIAN_adjusted','BLACK_adjusted', 'HISLA_adjusted', 
+                                                                     'INDIG_adjusted', 'PACIS_adjusted', 'WHITE_adjusted', 
+                                                                     'OTHER_adjusted']].agg({'geometry':'first', 'START_AGE':'first', 
+                                                                                             'END_AGE':'first','TOTAL_adjusted':'sum', 
+                                                                                             'ASIAN_adjusted':'sum','BLACK_adjusted':'sum', 
+                                                                                             'HISLA_adjusted':'sum', 'INDIG_adjusted':'sum', 
+                                                                                             'PACIS_adjusted':'sum', 'WHITE_adjusted':'sum', 
+                                                                                             'OTHER_adjusted':'sum'}).reset_index()
 
             #Create a list of all ISRM_ID, START_AGE, END_AGE options
             isrm_ids = isrm_gdf[['ISRM_ID']].drop_duplicates()
@@ -318,8 +278,17 @@
                 merged_data[f"{col}_adjusted"] = merged_data[col] * merged_data["fpop"]
 
             #Aggregate by ISRM ID
-            isrm_group = merged_data.groupby(["ISRM_ID"])[['geometry','TOTAL_adjusted', 'ASIAN_adjusted','BLACK_adjusted', 'HISLA_adjusted', 'INDIG_adjusted', 'PACIS_adjusted', 'WHITE_adjusted', 'OTHER_adjusted']].agg({'geometry':'first', 'TOTAL_adjusted':'sum', 'ASIAN_adjusted':'sum','BLACK_adjusted':'sum', 'HISLA_adjusted':'sum', 'INDIG_adjusted':'sum', 'PACIS_adjusted':'sum', 'WHITE_adjusted':'sum', 'OTHER_adjusted':'sum'}).reset_index()
-            isrm_group = isrm_group.rename(columns={'TOTAL_adjusted':'TOTAL', 'ASIAN_adjusted':'ASIAN','BLACK_adjusted':'BLACK', 'HISLA_adjusted':'HISLA', 'INDIG_adjusted':'INDIG', 'PACIS_adjusted':'PACIS', 'WHITE_adjusted':'WHITE', 'OTHER_adjusted':"OTHER"})
+            '''<< LIKELY TO BREAK >>'''
+            isrm_group = merged_data.groupby(["ISRM_ID"])[['geometry','TOTAL_adjusted', 'ASIAN_adjusted','BLACK_adjusted',
+                                                           'HISLA_adjusted', 'INDIG_adjusted', 'PACIS_adjusted', 'WHITE_adjusted',
+                                                           'OTHER_adjusted']].agg({'geometry':'first', 'TOTAL_adjusted':'sum', 
+                                                                                   'ASIAN_adjusted':'sum','BLACK_adjusted':'sum', 
+                                                                                   'HISLA_adjusted':'sum', 'INDIG_adjusted':'sum', 
+                                                                                   'PACIS_adjusted':'sum', 'WHITE_adjusted':'sum', 
+                                                                                   'OTHER_adjusted':'sum'}).reset_index()
+            isrm_group = isrm_group.rename(columns={'TOTAL_adjusted':'TOTAL', 'ASIAN_adjusted':'ASIAN','BLACK_adjusted':'BLACK', 
+                                                    'HISLA_adjusted':'HISLA', 'INDIG_adjusted':'INDIG', 'PACIS_adjusted':'PACIS',
+                                                    'WHITE_adjusted':'WHITE', 'OTHER_adjusted':"OTHER"})
             isrm_group = isrm_group.drop(columns = "geometry")
 
             #Remerge with ISRM Grid so that all ISRMs are present
