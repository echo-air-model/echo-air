#!/usr/bin/env python3
# -*- coding: utf-8 -*-
"""
Total Concentration Data Object

@author: libbykoolik
last modified: 2024-06-11
"""

# Import Libraries
import warnings
warnings.simplefilter(action='ignore', category=FutureWarning)
import pandas as pd
import geopandas as gpd
import numpy as np
import matplotlib.pyplot as plt
import seaborn as sns
from scipy.io import netcdf_file as nf
import logging
import os
from os import path
import sys
from inspect import currentframe, getframeinfo
sys.path.append('./supporting')
from isrm import isrm
from emissions import emissions
from concentration_layer import concentration_layer
sys.path.append('./scripts')
from tool_utils import *
import concurrent.futures
from matplotlib_scalebar.scalebar import ScaleBar

#%% Define the Concentration Object
class concentration:
    '''
    Defines a new object for storing and manipulating concentration data.
    
    INPUTS:
        - emis_obj: the emissions object, as defined by emissions.py
        - isrm_obj: the ISRM object, as defined by isrm.py
        - detailed_conc_flag: a Boolean indicating whether concentrations should be output
          at a detailed level or not
        - run_parallel: a Boolean indicating whether or not to run in parallel
        - output_dir: a string pointing to the output directory
        - output_emis_flag: a Boolean indicating whether ISRM-allocated emissions should be output
        - debug_mode: a Boolean indicating whether or not to output debug statements
        - shp_path: data variable file path for the boarder
        - output_region: a geodataframe containing only the region of interest
        
    CALCULATES:
        - detailed_conc: geodataframe of the detailed concentrations at ground-level 
          combined from all three vertical layers
        - detailed_conc_clean: simplified geodataframe of the detailed concentrations 
          at ground-level combined from all three vertical layers
        - total_conc: geodataframe with total ground-level PM2.5 concentrations 
          across the ISRM grid
          
    EXTERNAL FUNCTIONS:
        - visualize_concentrations: draws a map of concentrations for a variable
          and exports it as a PNG into an output directory of choice
        - export_concentrations: exports concentrations as a shapefile into an output
          directory of choice

    '''
    
    def __init__(self, emis_obj, isrm_obj, detailed_conc_flag, run_parallel, output_dir, output_emis_flag, debug_mode, ca_shp_path, output_region, output_geometry_fps, output_resolution='ISRM', run_calcs=True, verbose=False):

        ''' Initializes the Concentration object'''        
        
        # Initialize concentration object by reading in the emissions and isrm 
        self.emissions = emis_obj
        self.isrm = isrm_obj
        
        # Get a few other metadata
        self.detailed_conc_flag = detailed_conc_flag
        self.run_parallel = run_parallel
        self.isrm_id = self.isrm.ISRM_ID
        self.isrm_geom = self.isrm.geometry
        self.crs = self.isrm.crs
        self.name = self.emissions.emissions_name
        self.output_resolution = output_resolution
        self.debug_mode = debug_mode
        self.shp_path = ca_shp_path
        self.output_region = output_region
        self.output_geometry_fps = output_geometry_fps
        self.verbose = verbose
        self.run_calcs = run_calcs
        self.output_dir = output_dir
        self.output_emis_flag = output_emis_flag
        
        #verboseprint = logging.info if self.verbose else lambda *a, **k:None # for logging
        verboseprint(self.verbose, '- [CONCENTRATION] Creating a new concentration object',
                     self.debug_mode, frameinfo=getframeinfo(currentframe()))
                
        # Run concentration calculations
        if self.run_calcs:
            self.detailed_conc, self.detailed_conc_clean, self.total_conc = self.combine_concentrations()
            self.summary_conc, self.crosswalk = self.get_summary_conc()
                
            verboseprint(self.verbose, '- [CONCENTRATION] Total concentrations are now ready.',
                         self.debug_mode, frameinfo=getframeinfo(currentframe()))
            logging.info('\n')
            
    def __str__(self):
        return 'Concentration object created from the emissions from '+self.name + ' and the ISRM grid.'

    def __repr__(self):
        return '< Emissions object created from '+self.name + ' and the ISRM grid.>'

    def run_layer(self, layer):
        ''' Estimates concentratiton for a single layer '''
        # Creates a concentration_layer object for the given layer
        conc_layer = concentration_layer(self.emissions, self.isrm, layer, self.output_dir, self.output_emis_flag, self.run_parallel, self.shp_path, self.output_region, run_calcs=True, debug_mode = self.debug_mode, verbose=self.verbose)
        
        # Copies out just the detailed_conc object and adds the LAYER column
        detailed_conc_layer = conc_layer.detailed_conc.copy()
        detailed_conc_layer['LAYER'] = layer
        
        return detailed_conc_layer
 
    
    def combine_concentrations(self):
        ''' 
        Creates a concentration_layer object for each valid layer and then 
        combines them all into three sets of concentration data
        '''
        # Define a concentration layer list for easier appending
        conc_layers = []
        
        # Run each layer if the layer flag is True
        if self.emissions.L0_flag: conc_layers.append(self.run_layer(0))
        if self.emissions.L1_flag: conc_layers.append(self.run_layer(1))
        if self.emissions.L2_flag: conc_layers.append(self.run_layer(2))
        if self.emissions.isrm_hole_flag: conc_layers.append(self.run_layer('hole'))
        
        # Concatenate these detailed concentration dataframes
        detailed_concentration = pd.concat(conc_layers)
        
        ## Sum each concentration field across ISRM_ID
        # First, need to get rid of unnecessary columns
        detailed_concentration_clean = detailed_concentration[detailed_concentration.columns.drop(list(detailed_concentration.filter(regex='EMISSIONS')))]
        detailed_concentration_clean = detailed_concentration_clean.drop(columns='geometry').copy()
        
        # Add across ISRM IDs
        detailed_concentration_clean = detailed_concentration_clean.groupby(['ISRM_ID']).sum().reset_index()
        
        # Merge back in the geodata
        geodata = self.isrm.geodata.copy()
        detailed_concentration_clean = pd.merge(detailed_concentration_clean, geodata, 
                                                left_on='ISRM_ID', right_on='ISRM_ID')
        
        # Make a final version that is very simple
        total_concentration = detailed_concentration_clean[['ISRM_ID','geometry', 'TOTAL_CONC_UG/M3']].copy()
        
        return detailed_concentration, detailed_concentration_clean, total_concentration
    
    def visualize_concentrations(self, var, output_region, output_dir, f_out, ca_shp_fp, export=False):
        ''' Creates map of concentrations using simple chloropleth '''
        # Note to build this out further at some point in the future, works for now
        if self.verbose:
            logging.info('- Drawing map of total PM2.5 concentrations.')
        
        # Read in CA boundary
        ca_shp = gpd.read_feather(ca_shp_fp)
        ca_prj = ca_shp.to_crs(self.crs)
        
        # Reproject output_region
        output_region = output_region.to_crs(self.crs)
        
        # Create necessary labels and strings
        if var[0:10] == 'CONC_UG/M3':
            pol = 'Emissions of '+var.split('_')[-1]
        else:
            pol = 'All Emissions'
        
        # A few things vary on the output resolution
        if self.output_resolution in ['AB','AD','C']:
            st_str = '* Area-Weighted Average'
            fname = f_out + '_' + pol + '_area_wtd_concentrations.png'
            t_str = r'PM$_{2.5}$ Concentrations* '+'from {}'.format(pol)
            c_to_plot = self.summary_conc[['NAME', 'geometry', var]].copy()
            
        else:
            t_str = r'PM$_{2.5}$ Concentrations '+'from {}'.format(pol)
            fname = f_out + '_' + pol + '_concentrations.png'
            c_to_plot = self.detailed_conc_clean[['ISRM_ID', 'geometry', var]].copy()
            
        # Tie things together
        fname = str.lower(fname)
        fpath = os.path.join(output_dir, fname)
        
        # Clip to output region
        c_to_plot = gpd.clip(c_to_plot, output_region)
        
        sns.set_theme(context="notebook", style="whitegrid", font_scale=1.25)
        
        fig, ax = plt.subplots(1,1)
        c_to_plot.plot(column=var,
                              figsize=(20,10),
                              legend=True,
                              legend_kwds={'label':r'Concentration of PM$_{2.5}$ ($\mu$g/m$^3$)'},
                              cmap='mako_r',
                              edgecolor='none',
                              antialiased=False,
                              ax = ax)
        
        ca_prj.plot(edgecolor='black', facecolor='none', ax=ax)
        
        # Clip to output_region
        minx, miny, maxx, maxy = output_region.total_bounds
        ax.set_xlim(minx, maxx)
        ax.set_ylim(miny, maxy)
<<<<<<< HEAD
        
        # Calculates the longitude and latitude of the center
        center_lon, center_lat = (minx + maxx) / 2, (miny + maxy) / 2
        
        angle_to_north = calculate_true_north_angle(center_lon, center_lat, self.crs)
        add_north_arrow(ax,float(angle_to_north))
        
        # Add scale bar
        scalebar = ScaleBar(1, location='lower left', border_pad=0.5)  # 1 pixel = 1 unit
        ax.add_artist(scalebar)
=======
>>>>>>> f1573cb1

        ax.set_title(t_str)
        ax.xaxis.set_visible(False)
        ax.yaxis.set_visible(False)
        
        # If output region is used, add a footnote
        if self.output_resolution in ['AB','AD','C']:
            ax.text(minx-(maxx-minx)*0.1, miny-(maxy-miny)*0.1, st_str, fontsize=12)
        
        fig.tight_layout()
        
        if export:
            verboseprint(self.verbose, '   - [CONCENTRATION] Exporting a map of total PM2.5 concentrations as a png.',
                         self.debug_mode, frameinfo=getframeinfo(currentframe()))
            fig.savefig(fpath, dpi=200)
            logging.info('- [CONCENTRATION] Map of concentrations output as {}'.format(fname))
        return 
    
    def export_concentrations(self, output_dir, f_out):
        ''' Exports concentration as a shapefile (detailed or total) '''
        verboseprint(self.verbose, '- [CONCENTRATION] Exporting concentrations as a shapefile.',
                     self.debug_mode, frameinfo=getframeinfo(currentframe()))
        # If detailed flag is True, export detailed shapefile
        if self.detailed_conc_flag:
            fname = f_out + '_detailed_concentration.shp' # File Name
            fpath = os.path.join(output_dir, fname)
            
            # Make a copy and change column names to meet shapefile requirements
            gdf_export = self.detailed_conc.copy()
            gdf_export.columns = ['ISRM_ID', 'geometry', 'PM25_UG_S', 'NH3_UG_S',
                                  'VOC_UG_S', 'NOX_UG_S', 'SOX_UG_S', 'fPM_UG_M3', 
                                  'fNH3_UG_M3', 'fVOC_UG_M3', 'fNOX_UG_M3',
                                  'fSOX_UG_M3', 'PM25_UG_M3', 'LAYER']
            
            # Export
            gdf_export.to_file(fpath)
            logging.info('   - [CONCENTRATION] Detailed concentrations output as {} >>'.format(fname))
            
        # If detailed flag is False, export only total concentration shapefile
        else:
            fname = str.lower(f_out + '_total_concentration.shp') # File Name
            fpath = os.path.join(output_dir, fname)
            
            # Make a copy and change column names to meet shapefile requirements
            gdf_export = self.summary_conc.copy()
            gdf_export.columns = ['NAME', 'geometry', 'PM25_UG_M3']
            
            # Export
            gdf_export.to_file(fpath)
            logging.info('   - [CONCENTRATION] Total concentrations output as {}'.format(fname))
        
        return 
    
    def get_summary_conc(self):
        ''' Creates the summary concentration object if the output resolution is coarser
            than the ISRM grid '''
        
        # This function will take two different approaches based on the output resolution
        if self.output_resolution in ['AB','AD','C']:
            
            # Load the output resolution data
            boundary = gpd.read_feather(self.output_geometry_fps[self.output_resolution]).to_crs(self.crs)
            
            # Make a copy of the ISRM data
            tmp = self.total_conc.copy()
            
            # Intersect these two dataframes
            intersect = gpd.overlay(tmp, boundary, keep_geom_type=False, how='intersection')

            # Add the area column for the intersected data
            intersect['area_km2'] = intersect.geometry.area/(1000.0*1000.0)    
            total_area = intersect.groupby('NAME').sum()['area_km2'].to_dict()
            
            # Add a total area and area fraction to the intersect object
            intersect['area_total'] = intersect['NAME'].map(total_area)
            intersect['area_frac'] = intersect['area_km2'] / intersect['area_total']

            # Update the concentration to scale by the fraction
            intersect['TOTAL_CONC_UG/M3'] = intersect['area_frac'] * intersect['TOTAL_CONC_UG/M3']  
                
            # Remove any null variables
            intersect['TOTAL_CONC_UG/M3'] = intersect['TOTAL_CONC_UG/M3'].fillna(0)
         
            # Sum up for each larger shape
            summary_conc = intersect.groupby(['NAME'])[['TOTAL_CONC_UG/M3']].sum().reset_index()
            
            ## Clean up
            summary_conc = summary_conc[['NAME','TOTAL_CONC_UG/M3']].copy()
                        
            # Clean up
            summary_conc = summary_conc.reset_index(drop=True)
            
            # Merge with boundary data
            summary_conc = pd.merge(boundary, summary_conc, on='NAME')
            
            # Also, save a crosswalk
            crosswalk = intersect[['NAME','ISRM_ID','area_frac', 'area_total', 'geometry']].copy()
            crosswalk = crosswalk[~crosswalk['NAME'].isna()].copy()
            crosswalk = pd.merge(crosswalk, tmp[['ISRM_ID','TOTAL_CONC_UG/M3']], on='ISRM_ID', how='left')
             
        # If not, create summary_conc from total_conc
        else:
            # Just copy the total concentration
            summary_conc = self.total_conc.copy()
            
            # Change the column names
            summary_conc.rename(columns={'ISRM_ID':'NAME'}, inplace=True)
            
            # Create the crosswalk
            crosswalk = summary_conc[['NAME']].copy()
            crosswalk['ISRM_ID'] = crosswalk['NAME']
            crosswalk['area_frac'], crosswalk['area_total'] = (1,1) # placeholder values
        
        return summary_conc, crosswalk
    
    def output_concentrations(self, output_region, output_dir, f_out, ca_shp_path, shape_out):
        ''' Function for outputting concentration data '''
    
        # Draw the map
        self.visualize_concentrations('TOTAL_CONC_UG/M3', output_region, output_dir, f_out, ca_shp_path, export=True)
        
        # Export the shapefiles
        self.export_concentrations(shape_out, f_out)
        
        return<|MERGE_RESOLUTION|>--- conflicted
+++ resolved
@@ -210,8 +210,7 @@
         minx, miny, maxx, maxy = output_region.total_bounds
         ax.set_xlim(minx, maxx)
         ax.set_ylim(miny, maxy)
-<<<<<<< HEAD
-        
+
         # Calculates the longitude and latitude of the center
         center_lon, center_lat = (minx + maxx) / 2, (miny + maxy) / 2
         
@@ -221,9 +220,8 @@
         # Add scale bar
         scalebar = ScaleBar(1, location='lower left', border_pad=0.5)  # 1 pixel = 1 unit
         ax.add_artist(scalebar)
-=======
->>>>>>> f1573cb1
-
+
+        # Add formatting
         ax.set_title(t_str)
         ax.xaxis.set_visible(False)
         ax.yaxis.set_visible(False)
