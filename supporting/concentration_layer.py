--- conflicted
+++ resolved
@@ -141,13 +141,6 @@
         ## Pre-Process Slightly for Easier Functioning Downstream
         verboseprint(verbose, '      - [CONCENTRATION] Allocating {} emissions to grid for ISRM layer.'.format(pollutant),
                      debug_mode, frameinfo=getframeinfo(currentframe()))
-<<<<<<< HEAD
-        
-        # Deep copy the emissions layer and add an ID field
-        emis = emis_layer.copy(deep=True)
-        emis['EMIS_ID'] = 'EMIS_' + emis.index.astype(str)
-=======
->>>>>>> 1865530d
         
         # Deep copy the emissions layer and add an ID field
         emis = emis_layer[['EMISSIONS_UG/S']].copy(deep=True)
@@ -226,14 +219,10 @@
         emis_slice = emis_slice[(emis_slice['HEIGHT_M'] >= height_min) & (emis_slice['HEIGHT_M'] < height_max)]
 
         # Calculate intersected geometries
-<<<<<<< HEAD
         intersect, input_copy = intersect_geometries(emis_slice, isrm_obj.geodata, 'area_km2', verbose, self.debug_mode)
-=======
-        intersect = self.intersect_geometries(emis_slice, isrm_obj.geodata, verbose, self.debug_mode)
 
         # Limit columns
         intersect = intersect[['ISRM_ID','EMIS_ID','area_frac']].copy()
->>>>>>> 1865530d
         
         # Set up a dictionary for more intuitive storage
         tmp_dct = {}
@@ -243,19 +232,12 @@
             with concurrent.futures.ProcessPoolExecutor(max_workers=5) as cl_executor:
                 futures = {}
                 for pollutant in pollutants:
-                    # Grab a pollutant layer (In this case, PM 2.5. The intersected geometries are the same for all pollutants)
-<<<<<<< HEAD
-                    emis_slice = emis.get_pollutant_layer(pollutants[0])
+                    # Grab a pollutant layer
+                    emis_slice = emis.get_pollutant_layer(pollutant)
 
                     # Cut the pollutant layer based on the height
                     emis_slice = emis_slice[(emis_slice['HEIGHT_M'] >= height_min) & (emis_slice['HEIGHT_M'] < height_max)]
-=======
-                    emis_slice = emis.get_pollutant_layer(pollutant)
-
-                    # Cut the pollutant layer based on the height
-                    emis_slice = emis_slice[(emis_slice['HEIGHT_M'] >= height_min) & (emis_slice['HEIGHT_M'] < height_max)]
-
->>>>>>> 1865530d
+
                     # verboseprint(self.verbose, f'- Estimating concentrations of PM2.5 from {pollutant}')
                     futures[pollutant] = cl_executor.submit(self.allocate_emissions, intersect, emis_slice, isrm_obj.geodata, pollutant, verbose, self.debug_mode)
 
@@ -271,12 +253,8 @@
         else: # If linear, loop through pollutants
 
             for pollutant in pollutants:
-                # Grab a pollutant layer (In this case, PM 2.5. The intersected geometries are the same for all pollutants)
-<<<<<<< HEAD
-                emis_slice = emis.get_pollutant_layer(pollutants[0])
-=======
+                # Grab a pollutant layer 
                 emis_slice = emis.get_pollutant_layer(pollutant)
->>>>>>> 1865530d
 
                 # Cut the pollutant layer based on the height
                 emis_slice = emis_slice[(emis_slice['HEIGHT_M'] >= height_min) & (emis_slice['HEIGHT_M'] < height_max)]
@@ -291,42 +269,21 @@
             
         return tmp_dct['PM25'], tmp_dct['NH3'], tmp_dct['VOC'], tmp_dct['NOX'], tmp_dct['SOX']
     
-<<<<<<< HEAD
-    def visualize_individual_emissions(self, pollutant_name=''):
+    def visualize_individual_emissions(self, aloc_emis, pollutant_name=''):
         ''' Create a 5-panel plot of total emissions for each individual pollutant and save as a PNG file '''
-        
+
         if self.verbose:
-            logging.info('- Drawing map of total emissions by pollutant.')
+            logging.info('   - [CONCENTRATION] Drawing map of total emissions at level {} by pollutant.'.format(self.layer))
 
         # Read in CA boundary
         ca_shp = gpd.read_feather(self.shp_path)
-=======
-    def visualize_individual_emissions(self, aloc_emis, pollutant_name=''):
-        ''' Create a 5-panel plot of total emissions for each individual pollutant and save as a PNG file '''
-
-        if self.verbose:
-            logging.info('   - [CONCENTRATION] Drawing map of total emissions at level {} by pollutant.'.format(self.layer))
-
-        # Read in CA boundary
-        ca_shp = gpd.read_feather(self.shp_path)
-        
->>>>>>> 1865530d
+
         # Reproject the shapefile to the desired CRS
         ca_prj = ca_shp.to_crs(self.crs)
         
         # Reproject output_region to desired CRS
         output_region = self.output_region.to_crs(self.crs)
 
-<<<<<<< HEAD
-        # Pollutants and data 
-        pollutants = {
-            'Primary PM2.5': self.PM25e,
-            'NH3': self.NH3e,
-            'NOx': self.NOXe,
-            'SOx': self.SOXe,
-            'VOC': self.VOCe
-        }
-=======
         # Define the pollutant names
         pollutants = ['PM25','NH3','VOC','NOX','SOX']
 
@@ -334,7 +291,6 @@
         combined_data = aloc_emis.copy()
         clipped_data = gpd.clip(combined_data, output_region)
         clipped_data.rename(columns={p+'_UG/S':p for p in pollutants}, inplace=True) # Rename columns
->>>>>>> 1865530d
 
         # Set theme
         sns.set_theme(context="notebook", style="whitegrid", font_scale=1.25)
@@ -352,24 +308,6 @@
         angle_to_north = calculate_true_north_angle(center_lon, center_lat, self.crs)
 
         # Loop through each subplot and each corresponding pollutant
-<<<<<<< HEAD
-        for ax, (pol, data) in zip(axes, pollutants.items()):
-            
-            # Clip to output region
-            data = gpd.clip(data, output_region)
-
-            # Plot data on the current subplot
-            data.plot(column='EMISSIONS_UG/S',
-                        legend_kwds={'label': "Emissions (ug/s)"},
-                        legend=True, 
-                        cmap='mako_r',
-                        edgecolor='none',
-                        antialiased=False,
-                        ax=ax)
-
-            # Plot the boundary of the California
-            ca_prj.boundary.plot(ax=ax, edgecolor='black', facecolor = 'none')  
-=======
         for ax, pol in zip(axes, pollutants):
             # Filter data for the current pollutant
             data = clipped_data[['ISRM_ID',pol,'geometry']].copy()
@@ -385,7 +323,6 @@
 
             # Plot the boundary of California
             ca_prj.boundary.plot(ax=ax, edgecolor='black', facecolor='none')  
->>>>>>> 1865530d
             
             # Set x and y limits, hide the labels
             ax.set_xlim(minx, maxx)
@@ -394,25 +331,12 @@
             ax.yaxis.set_visible(False)
             
             # Add north arrow
-<<<<<<< HEAD
-            add_north_arrow(ax,float(angle_to_north))
-=======
             add_north_arrow(ax, float(angle_to_north))
->>>>>>> 1865530d
         
             # Add scale bar
             scalebar = ScaleBar(1, location='lower left', border_pad=0.5)  # 1 pixel = 1 unit
             ax.add_artist(scalebar)
             
-<<<<<<< HEAD
-            #Set title of the plot to pollutant name
-            ax.set_title(f'{pol} Emissions')
-    
-        # Adjust layout to avoid overlap
-        plt.tight_layout()
-        # Save the figure as a PNG in output directory
-        plt.savefig(path.join(self.output_dir, 'emissions_all_pollutants.png'))
-=======
             # Set title of the plot to pollutant name
             ax.set_title(f'{pol} Emissions')
 
@@ -429,21 +353,14 @@
         
         # Save the figure as a PNG in output directory
         plt.savefig(path.join(self.output_dir, fname_tmp))
-        
->>>>>>> 1865530d
+
         # Close figure
         plt.close()
         
         verboseprint(self.verbose, '   - [CONCENTRATION] Emissions visualizations have been saved as a png',
-<<<<<<< HEAD
                      self.debug_mode, frameinfo=getframeinfo(currentframe()))
-        logging.info('- [CONCENTRATION] Map of emissions visualizations output as emissions_all_pollutants.png')
-
-=======
-                    self.debug_mode, frameinfo=getframeinfo(currentframe()))
 
         return
->>>>>>> 1865530d
 
     def save_allocated_emis(self, tmp_dct, output_dir, verbose):
         ''' Function for outputting allocated emissions '''
