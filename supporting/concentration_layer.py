<<<<<<< HEAD
#!/usr/bin/env python3
# -*- coding: utf-8 -*-
"""
Concentration Layer Data Object

@author: libbykoolik
last modified: 2025-04-29
"""

# Import Libraries
import warnings
warnings.simplefilter(action='ignore', category=FutureWarning)
import pandas as pd
import geopandas as gpd
import numpy as np
import matplotlib.pyplot as plt
from matplotlib_scalebar.scalebar import ScaleBar
import seaborn as sns
from scipy.io import netcdf_file as nf
import os
from os import path
import logging
import sys
from inspect import currentframe, getframeinfo
sys.path.append('./supporting')
from isrm import isrm
from emissions import emissions
sys.path.append('./scripts')
from tool_utils import *
import concurrent.futures

#%% Define the Concentration Layer Object
class concentration_layer:
    '''
    Defines a new object for storing and manipulating concentration data for a single layer of the ISRM.
    
    INPUTS:
        - emis_obj: an emissions object
        - isrm_obj: an ISRM object
        - layer: the vertical layer of the ISRM grid to use
        - output_dir: a string pointing to the output directory
        - output_emis_flag: a Boolean indicating whether ISRM-allocated emissions should be output
        - run_parallel: a Boolean indicating whether or not to run in parallel
        - shp_path: data variable file path for the boarder
        - output_region: a geodataframe containing only the region of interest
        - debug_mode: a Boolean indicating whether or not to output debug statements
        - run_calcs: whether calculations should be run or just checked
        - verbose: whether the tool should return more logging statements
        
    CALCULATES:
        - PM25e, NH3e, VOCe, NOXe, SOXe: geodataframes of the emissions (for each pollutant) 
          from that layer re-allocated onto the ISRM grid
        - pPM25, pNH4, pVOC, pNO3, pSO4: geodataframes of the concentrations from each primary 
          pollutant from the emissions of that pollutant in that layer
        - detailed_conc: geodataframe containing columns for each primary pollutant's 
          contribution to the total ground-level PM2.5 concentrations
        
    '''
    def __init__(self, emis_obj, isrm_obj, layer, output_dir, output_emis_flag, run_parallel, shp_path, output_region, debug_mode,  run_calcs=True, verbose=False):
        ''' Initializes the Concentration object'''        
        # Initialize concentration object by reading in the emissions and isrm 
        self.emissions = emis_obj
        self.isrm = isrm_obj
        
        # Get a few other metadata
        self.layer = layer
        self.output_dir = output_dir
        self.output_emis_flag = output_emis_flag
        self.run_parallel = run_parallel
        self.debug_mode = debug_mode
        self.verbose = verbose
        self.shp_path = shp_path
        self.output_region = output_region 
        
        # Get data from the inputs to the layer
        self.isrm_id = self.isrm.ISRM_ID
        self.receptor_id = self.isrm.receptor_IDs
        self.isrm_geom = self.isrm.geometry
        self.crs = self.isrm.crs
        self.name = self.emissions.emissions_name
        
        # Print a few things for logging purposes
        logging.info('- [CONCENTRATION] Estimating concentrations from layer {} of the ISRM.'.format(self.layer))
        verboseprint(self.verbose, '   - [CONCENTRATION] Creating a new concentration object for layer {}'.format(self.layer),
                     self.debug_mode, frameinfo=getframeinfo(currentframe()))
        
        # Run concentration calculations
        if run_calcs:
            
            # Allocate emissions to the ISRM grid
            verboseprint(self.verbose, '   - [CONCENTRATION] Reallocating emissions to the ISRM grid.',
                         self.debug_mode, frameinfo=getframeinfo(currentframe()))
            self.PM25e, self.NH3e, self.VOCe, self.NOXe, self.SOXe = self.process_emissions(self.emissions, self.isrm, self.verbose, self.output_dir, self.output_emis_flag)
            
            # Estimate concentrations
            verboseprint(self.verbose, '   - [CONCENTRATION] Calculating concentrations of PM25 from each pollutant.',
                         self.debug_mode, frameinfo=getframeinfo(currentframe()))
            self.pPM25 = self.get_concentration(self.PM25e, self.isrm.get_pollutant_layer('PM25'), self.layer)
            verboseprint(self.verbose, '      - [CONCENTRATION] Concentrations estimated from primary PM2.5.',
                         self.debug_mode, frameinfo=getframeinfo(currentframe()))
            self.pNH4 = self.get_concentration(self.NH3e, self.isrm.get_pollutant_layer('NH3'), self.layer)
            verboseprint(self.verbose, '      - [CONCENTRATION] Concentrations estimated from NH3.',
                         self.debug_mode, frameinfo=getframeinfo(currentframe()))
            self.pVOC = self.get_concentration(self.VOCe, self.isrm.get_pollutant_layer('VOC'), self.layer)
            verboseprint(self.verbose, '      - [CONCENTRATION] Concentrations estimated from VOCs.',
                         self.debug_mode, frameinfo=getframeinfo(currentframe()))
            self.pNO3 = self.get_concentration(self.NOXe, self.isrm.get_pollutant_layer('NOX'), self.layer)
            verboseprint(self.verbose, '      - [CONCENTRATION] Concentrations estimated from NOx.',
                         self.debug_mode, frameinfo=getframeinfo(currentframe()))
            self.pSO4 = self.get_concentration(self.SOXe, self.isrm.get_pollutant_layer('SOX'), self.layer)
            verboseprint(self.verbose, '      - [CONCENTRATION] Concentrations estimated from SOx.',
                         self.debug_mode, frameinfo=getframeinfo(currentframe()))
    
            # Add these together at each ISRM grid cell
            self.detailed_conc = self.combine_concentrations(self.pPM25,
                                                              self.pNH4,
                                                              self.pVOC,
                                                              self.pNO3,
                                                              self.pSO4)
            verboseprint(self.verbose, '   - [CONCENTRATION] Detailed concentrations are estimated from layer {}.'.format(self.layer),
                         self.debug_mode, frameinfo=getframeinfo(currentframe()))
            
    def __str__(self):
        return 'Concentration layer object created from the emissions from '+self.name + ' and the ISRM grid.'

    def __repr__(self):
        return '< Concentration layer object created from '+self.name + ' and the ISRM grid.>'
    
    @staticmethod
    def allocate_emissions(intersect, emis_layer, isrm_geography, pollutant, verbose, debug_mode):
        ''' 
        Reallocates the emissions into the ISRM geography using a spatial intersect.

        Intersect is the crosswalk result from intersect_geometries
        '''

        ## Pre-Process Slightly for Easier Functioning Downstream
        verboseprint(verbose, '      - [CONCENTRATION] Allocating {} emissions to grid for ISRM layer.'.format(pollutant),
                     debug_mode, frameinfo=getframeinfo(currentframe()))
        
        # Deep copy the emissions layer and add an ID field
        emis = emis_layer[['EMISSIONS_UG/S']].copy(deep=True)
        emis['EMIS_ID'] = 'EMIS_' + emis.index.astype(str)
        
        # Merge together the emissions and the intersect
        intersect = pd.merge(emis, intersect, on='EMIS_ID')
        
        # Store the total emissions from the raw emissions data for later comparison
        old_total = emis['EMISSIONS_UG/S'].sum()
        
        # Update the EMISSIONS_UG/S field to scale emissions by the area fraction
        intersect['EMISSIONS_UG/S'] = intersect['area_frac'] * intersect['EMISSIONS_UG/S']
        
        # Sum over ISRM grid cell
        reallocated_emis = intersect.drop(columns="geometry", errors="ignore").groupby('ISRM_ID')[['EMISSIONS_UG/S']].sum().reset_index()
        
        # Preserve all ISRM grid cells for consistent shapes
        reallocated_emis = isrm_geography[['ISRM_ID', 'geometry']].merge(reallocated_emis,
                                                                          how='left',
                                                                          left_on='ISRM_ID',
                                                                          right_on='ISRM_ID')
        reallocated_emis['EMISSIONS_UG/S'].fillna(0, inplace=True)
        
        # Confirm that the total has not changed
        assert np.isclose(reallocated_emis['EMISSIONS_UG/S'].sum(), old_total)
        
        return reallocated_emis

    @staticmethod
    def intersect_geometries(emis_layer, isrm_geography, verbose, debug_mode):
        ''' 
        Performs geometric intersection between ISRM and emissions geometries and returns a crosswalk '''

        
        # Deep copy the emissions layer and add an ID field
        verboseprint(verbose, '      - [CONCENTRATION] Creating geometry intersection crosswalk.',
                     debug_mode, frameinfo=getframeinfo(currentframe()))
        emis = emis_layer.copy(deep=True)
        emis['EMIS_ID'] = 'EMIS_' + emis.index.astype(str)
        
        # Re-project the emissions layer into the ISRM coordinate reference system
        emis = emis.to_crs(isrm_geography.crs)

        # Get total area of each emissions cell
        emis['area_km2'] = emis.geometry.area / (1000 * 1000)
        
        # Create intersect object between emis and ISRM grid
        intersect = gpd.overlay(emis, isrm_geography, how='intersection')
        intersect = intersect.drop(columns="geometry", errors="ignore")
        emis_totalarea = intersect.drop(columns="geometry", errors="ignore").groupby('EMIS_ID').sum(numeric_only=True)['area_km2'].to_dict()

        
        # Add a total area and area fraction to the intersect object
        intersect['area_total'] = intersect['EMIS_ID'].map(emis_totalarea)
        intersect['area_frac'] = intersect['area_km2'] / intersect['area_total']
        
        return intersect
    
    def process_emissions(self, emis, isrm_obj, verbose, output_dir, output_emis_flag):
        ''' Processes emissions before calculating concentrations '''

        # Define pollutant names
        pollutants = ['PM25', 'NH3', 'VOC', 'NOX', 'SOX']

        # Define height_min and height_max for each layer
        height_bounds_dict = {0:(0.0, 57.0),
                              1:(57.0, 140.0),
                              2:(760.0, 99999.0),
                              'hole':(140.0, 760.0)}
        height_min = height_bounds_dict[self.layer][0]
        height_max = height_bounds_dict[self.layer][1]

        # Grab a pollutant layer (In this case, PM 2.5. The intersected geometries are the same for all pollutants)
        emis_slice = emis.get_pollutant_layer(pollutants[0])

        # Cut the pollutant layer based on the height
        emis_slice = emis_slice[(emis_slice['HEIGHT_M'] >= height_min) & (emis_slice['HEIGHT_M'] < height_max)]

        # Calculate intersected geometries
        intersect = self.intersect_geometries(emis_slice, isrm_obj.geodata, verbose, self.debug_mode)

        # Limit columns
        intersect = intersect[['ISRM_ID','EMIS_ID','area_frac']].copy()
        
        # Set up a dictionary for more intuitive storage
        tmp_dct = {}

        # Estimate results for each pollutant
        if self.run_parallel: # In parallel
            with concurrent.futures.ProcessPoolExecutor(max_workers=5) as cl_executor:
                futures = {}
                for pollutant in pollutants:
                    # Grab a pollutant layer (In this case, PM 2.5. The intersected geometries are the same for all pollutants)
                    emis_slice = emis.get_pollutant_layer(pollutant)

                    # Cut the pollutant layer based on the height
                    emis_slice = emis_slice[(emis_slice['HEIGHT_M'] >= height_min) & (emis_slice['HEIGHT_M'] < height_max)]
                    futures[pollutant] = cl_executor.submit(self.allocate_emissions, intersect, emis_slice, isrm_obj.geodata, pollutant, verbose, self.debug_mode)

                verboseprint(verbose, '- [CONCENTRATION] Waiting for all allocations to complete',
                             self.debug_mode, frameinfo=getframeinfo(currentframe()))
                concurrent.futures.wait(futures.values()) # Waits for all calculations to finish
                verboseprint(verbose, '- [CONCENTRATION] All allocations complete.',
                             self.debug_mode, frameinfo=getframeinfo(currentframe()))
                
                # Creates a dict of the values
                tmp_dct = {x: futures[x].result() for x in pollutants}
                
        else: # If linear, loop through pollutants

            for pollutant in pollutants:
                # Grab a pollutant layer (In this case, PM 2.5. The intersected geometries are the same for all pollutants)
                emis_slice = emis.get_pollutant_layer(pollutant)

                # Cut the pollutant layer based on the height
                emis_slice = emis_slice[(emis_slice['HEIGHT_M'] >= height_min) & (emis_slice['HEIGHT_M'] < height_max)]

                tmp_dct[pollutant] = self.allocate_emissions(intersect, emis_slice, isrm_obj.geodata, 
                                                             pollutant, verbose, self.debug_mode)
        
        # Output the emissions, if specified by the user
        if output_emis_flag:
            aloc_emis = self.save_allocated_emis(tmp_dct, output_dir, verbose)
            self.visualize_individual_emissions(aloc_emis)
            
        return tmp_dct['PM25'], tmp_dct['NH3'], tmp_dct['VOC'], tmp_dct['NOX'], tmp_dct['SOX']
    
    def visualize_individual_emissions(self, aloc_emis, pollutant_name=''):
        ''' Create a 5-panel plot of total emissions for each individual pollutant and save as a PNG file '''

        if self.verbose:
            logging.info('   - [CONCENTRATION] Drawing map of total emissions at level {} by pollutant.'.format(self.layer))

        # Read in CA boundary
        ca_shp = gpd.read_feather(self.shp_path)
        
        # Reproject the shapefile to the desired CRS
        ca_prj = ca_shp.to_crs(self.crs)
        
        # Reproject output_region to desired CRS
        output_region = self.output_region.to_crs(self.crs)

        # Define the pollutant names
        pollutants = ['PM25','NH3','VOC','NOX','SOX']

        # Clip the combined data to the output region
        combined_data = aloc_emis.copy()
        clipped_data = gpd.clip(combined_data, output_region)
        clipped_data.rename(columns={p+'_UG/S':p for p in pollutants}, inplace=True) # Rename columns

        # Set theme
        sns.set_theme(context="notebook", style="whitegrid", font_scale=1.25)

        # Create a figure with 5 subplots arranged in a single row
        fig, axes = plt.subplots(nrows=1, ncols=5, figsize=(22,6))
        
        # Calculate bounds
        minx, miny, maxx, maxy = output_region.total_bounds

        # Calculates the longitude and latitude of the center
        center_lon, center_lat = (minx + maxx) / 2, (miny + maxy) / 2

        # Calculate the north arrow angle 
        angle_to_north = calculate_true_north_angle(center_lon, center_lat, self.crs)

        # Loop through each subplot and each corresponding pollutant
        for ax, pol in zip(axes, pollutants):
            # Filter data for the current pollutant
            data = clipped_data[['ISRM_ID',pol,'geometry']].copy()

            # Plot data on the current subplot
            data.plot(column=pol,
                    legend_kwds={'label': "Emissions (ug/s)"},
                    legend=True, 
                    cmap='mako_r',
                    edgecolor='none',
                    antialiased=False,
                    ax=ax)

            # Plot the boundary of California
            ca_prj.boundary.plot(ax=ax, edgecolor='black', facecolor='none')  
            
            # Set x and y limits, hide the labels
            ax.set_xlim(minx, maxx)
            ax.set_ylim(miny, maxy)
            ax.xaxis.set_visible(False)
            ax.yaxis.set_visible(False)
            
            # Add north arrow
            add_north_arrow(ax, float(angle_to_north))
        
            # Add scale bar
            scalebar = ScaleBar(1, location='lower left', border_pad=0.5)  # 1 pixel = 1 unit
            ax.add_artist(scalebar)
            
            # Set title of the plot to pollutant name
            ax.set_title(f'{pol} Emissions')

        # Add layer information
        fig.suptitle('{} Emissions'.format({0:'Ground-Level',
                                            1:'Mid-Level',
                                            2:'High-Elevation'}[self.layer]))

        # Adjust layout to avoid overlap
        plt.tight_layout()

	# Create a file name
        fname_tmp = '{}_layer{}_allocated_emis.png'.format(self.name, self.layer)
        
        # Save the figure as a PNG in output directory
        plt.savefig(path.join(self.output_dir, fname_tmp))
        
        # Close figure
        plt.close()
        
        verboseprint(self.verbose, '   - [CONCENTRATION] Emissions visualizations have been saved as a png',
                    self.debug_mode, frameinfo=getframeinfo(currentframe()))

        return

    def save_allocated_emis(self, tmp_dct, output_dir, verbose):
        ''' Function for outputting allocated emissions '''
        verboseprint(verbose, '      - [CONCENTRATION] Preparing to export the ISRM-allocated emissions as a shapefile.',
                     self.debug_mode, frameinfo=getframeinfo(currentframe()))
        
        # Set up a dataframe based on the PM25 one
        aloc_emis = tmp_dct['PM25'].copy()
        
        # Grab just geometry
        geodata = aloc_emis[['ISRM_ID', 'geometry']].copy()
        
        # Remove geometry from aloc_emis
        aloc_emis = aloc_emis.drop('geometry', axis=1)
        
        # Rename column
        aloc_emis.rename(columns={'EMISSIONS_UG/S':'PM25_UG/S'}, inplace=True)
        
        # Loop through other pollutants
        for pol in ['NH3', 'VOC', 'NOX', 'SOX']:
            # Copy the geodataframe
            tmp = tmp_dct[pol].copy()
            
            # Fix column names
            tmp.drop('geometry', axis=1, inplace=True)
            tmp.rename(columns={'EMISSIONS_UG/S':'{}_UG/S'.format(pol)}, inplace=True)
            
            # Merge with aloc_emis
            aloc_emis = pd.merge(aloc_emis, tmp, on='ISRM_ID')
            
        # Add the geodata back in
        aloc_emis = pd.merge(aloc_emis, geodata, on='ISRM_ID')
            
        # Create a file name
        fname_tmp = '{}_layer{}_allocated_emis.shp'.format(self.name, self.layer)
        
        # Output
        # Ensure aloc_emis is a GeoDataFrame before writing
        if not isinstance(aloc_emis, gpd.GeoDataFrame):
            aloc_emis = gpd.GeoDataFrame(
                aloc_emis,
                geometry='geometry',            # adjust if your geom column is named differently
                crs=self.isrm.crs               # or use self.isrm.geodata.crs
            )
        # ─────────────────────────────────────────────

        aloc_emis.to_file(path.join(output_dir, 'shapes', fname_tmp))
        verboseprint(verbose, '      - [CONCENTRATION] Shapefiles of ISRM-allocated emissions have been saved in the output directory.',
                     self.debug_mode, frameinfo=getframeinfo(currentframe()))
            
        return aloc_emis
    
    def get_concentration(self, pol_emis, pol_isrm, layer):
        ''' For a given pollutant layer, get the resulting PM25 concentration '''
        # Slice off just the appropriate layer of the ISRM
        if layer == 'hole': # Create the hole intermediate if needed
            pol_isrm_slice = np.mean(np.array([pol_isrm[1, :, :],pol_isrm[2, :, :]]), axis=0)
        else:
            pol_isrm_slice = pol_isrm[layer, :, :]
        
        # Concentration is the dot product of emissions and ISRM
        conc = np.dot(pol_emis['EMISSIONS_UG/S'], pol_isrm_slice)
        
        # Convert into a geodataframe
        conc_df = pd.DataFrame(conc, columns=['CONC_UG/M3'], index=self.receptor_id)#pol_emis.index)
        conc_gdf = pol_emis.merge(conc_df, left_index=True, right_index=True)
        conc_gdf = gpd.GeoDataFrame(conc_gdf, geometry='geometry', crs=self.crs)

        
        return conc_gdf
    
    def combine_concentrations(self, pPM25, pNH4, pVOC, pNO3, pSO4):
        ''' Combines concentration from each pollutant into one geodataframe '''
        # Merge to combine into one dataframe
        pol_gdf = pd.merge(pPM25, pNH4, left_on=['ISRM_ID','geometry'], 
                           right_on=['ISRM_ID','geometry'],
                           suffixes=('_PM25','_NH3'))
        
        pol_gdf = pol_gdf.merge(pVOC, left_on=['ISRM_ID','geometry'], 
                           right_on=['ISRM_ID','geometry'],
                           suffixes=('','_VOC'))
                
        pol_gdf = pol_gdf.merge(pNO3, left_on=['ISRM_ID','geometry'], 
                           right_on=['ISRM_ID','geometry'],
                           suffixes=('','_NOX'))
        
                
        pol_gdf = pol_gdf.merge(pSO4, left_on=['ISRM_ID','geometry'], 
                           right_on=['ISRM_ID','geometry'],
                           suffixes=('','_SOX'))
        
        # Quick ugly fix to add the pollutant back onto VOC (otherwise it is dropped)
        pol_gdf.rename(columns={'EMISSIONS_UG/S':'EMISSIONS_UG/S_VOC',
                                'CONC_UG/M3':'CONC_UG/M3_VOC'}, inplace=True)
        
        # Reorder columns for prettiness
        pol_gdf = pol_gdf[['ISRM_ID', 'geometry', 'EMISSIONS_UG/S_PM25',
                           'EMISSIONS_UG/S_NH3', 'EMISSIONS_UG/S_VOC',  
                           'EMISSIONS_UG/S_NOX', 'EMISSIONS_UG/S_SOX', 
                           'CONC_UG/M3_PM25','CONC_UG/M3_NH3', 'CONC_UG/M3_VOC',
                           'CONC_UG/M3_NOX', 'CONC_UG/M3_SOX']]
    
        pol_gdf['TOTAL_CONC_UG/M3'] = pol_gdf['CONC_UG/M3_PM25'] \
                                        + pol_gdf['CONC_UG/M3_NH3'] \
                                        + pol_gdf['CONC_UG/M3_VOC'] \
                                        + pol_gdf['CONC_UG/M3_NOX'] \
                                        + pol_gdf['CONC_UG/M3_SOX']
                                    
        return pol_gdf
=======
#!/usr/bin/env python3
# -*- coding: utf-8 -*-
"""
Concentration Layer Data Object

@author: libbykoolik
last modified: 2025-04-28
"""

# Import Libraries
import warnings
warnings.simplefilter(action='ignore', category=FutureWarning)
import pandas as pd
import geopandas as gpd
import numpy as np
import matplotlib.pyplot as plt
from matplotlib_scalebar.scalebar import ScaleBar
import seaborn as sns
from scipy.io import netcdf_file as nf
import os
from os import path
import logging
import sys
from inspect import currentframe, getframeinfo
sys.path.append('./supporting')
from isrm import isrm
from emissions import emissions
sys.path.append('./scripts')
from tool_utils import *
import concurrent.futures

#%% Define the Concentration Layer Object
class concentration_layer:
    '''
    Defines a new object for storing and manipulating concentration data for a single layer of the ISRM.
    
    INPUTS:
        - emis_obj: an emissions object
        - isrm_obj: an ISRM object
        - layer: the vertical layer of the ISRM grid to use
        - output_dir: a string pointing to the output directory
        - output_emis_flag: a Boolean indicating whether ISRM-allocated emissions should be output
        - run_parallel: a Boolean indicating whether or not to run in parallel
        - shp_path: data variable file path for the boarder
        - output_region: a geodataframe containing only the region of interest
        - debug_mode: a Boolean indicating whether or not to output debug statements
        - run_calcs: whether calculations should be run or just checked
        - verbose: whether the tool should return more logging statements
        
    CALCULATES:
        - PM25e, NH3e, VOCe, NOXe, SOXe: geodataframes of the emissions (for each pollutant) 
          from that layer re-allocated onto the ISRM grid
        - pPM25, pNH4, pVOC, pNO3, pSO4: geodataframes of the concentrations from each primary 
          pollutant from the emissions of that pollutant in that layer
        - detailed_conc: geodataframe containing columns for each primary pollutant's 
          contribution to the total ground-level PM2.5 concentrations
        
    '''
    def __init__(self, emis_obj, isrm_obj, layer, output_dir, output_emis_flag, run_parallel, shp_path, output_region, debug_mode,  run_calcs=True, verbose=False):
        ''' Initializes the Concentration object'''        
        # Initialize concentration object by reading in the emissions and isrm 
        self.emissions = emis_obj
        self.isrm = isrm_obj
        
        # Get a few other metadata
        self.layer = layer
        self.output_dir = output_dir
        self.output_emis_flag = output_emis_flag
        self.run_parallel = run_parallel
        self.debug_mode = debug_mode
        self.verbose = verbose
        self.shp_path = shp_path
        self.output_region = output_region 
        
        # Get data from the inputs to the layer
        self.isrm_id = self.isrm.ISRM_ID
        self.receptor_id = self.isrm.receptor_IDs
        self.isrm_geom = self.isrm.geometry
        self.crs = self.isrm.crs
        self.name = self.emissions.emissions_name
        
        # Print a few things for logging purposes
        logging.info('- [CONCENTRATION] Estimating concentrations from layer {} of the ISRM.'.format(self.layer))
        #verboseprint = logging.info if self.verbose else lambda *a, **k:None # for logging
        verboseprint(self.verbose, '   - [CONCENTRATION] Creating a new concentration object for layer {}'.format(self.layer),
                     self.debug_mode, frameinfo=getframeinfo(currentframe()))
        
        # Run concentration calculations
        if run_calcs:
            
            # Allocate emissions to the ISRM grid
            verboseprint(self.verbose, '   - [CONCENTRATION] Reallocating emissions to the ISRM grid.',
                         self.debug_mode, frameinfo=getframeinfo(currentframe()))
            self.PM25e, self.NH3e, self.VOCe, self.NOXe, self.SOXe = self.process_emissions(self.emissions, self.isrm, self.verbose, self.output_dir, self.output_emis_flag)
            
            # Estimate concentrations
            verboseprint(self.verbose, '   - [CONCENTRATION] Calculating concentrations of PM25 from each pollutant.',
                         self.debug_mode, frameinfo=getframeinfo(currentframe()))
            self.pPM25 = self.get_concentration(self.PM25e, self.isrm.get_pollutant_layer('PM25'), self.layer)
            verboseprint(self.verbose, '      - [CONCENTRATION] Concentrations estimated from primary PM2.5.',
                         self.debug_mode, frameinfo=getframeinfo(currentframe()))
            self.pNH4 = self.get_concentration(self.NH3e, self.isrm.get_pollutant_layer('NH3'), self.layer)
            verboseprint(self.verbose, '      - [CONCENTRATION] Concentrations estimated from NH3.',
                         self.debug_mode, frameinfo=getframeinfo(currentframe()))
            self.pVOC = self.get_concentration(self.VOCe, self.isrm.get_pollutant_layer('VOC'), self.layer)
            verboseprint(self.verbose, '      - [CONCENTRATION] Concentrations estimated from VOCs.',
                         self.debug_mode, frameinfo=getframeinfo(currentframe()))
            self.pNO3 = self.get_concentration(self.NOXe, self.isrm.get_pollutant_layer('NOX'), self.layer)
            verboseprint(self.verbose, '      - [CONCENTRATION] Concentrations estimated from NOx.',
                         self.debug_mode, frameinfo=getframeinfo(currentframe()))
            self.pSO4 = self.get_concentration(self.SOXe, self.isrm.get_pollutant_layer('SOX'), self.layer)
            verboseprint(self.verbose, '      - [CONCENTRATION] Concentrations estimated from SOx.',
                         self.debug_mode, frameinfo=getframeinfo(currentframe()))
    
            # Add these together at each ISRM grid cell
            self.detailed_conc = self.combine_concentrations(self.pPM25,
                                                              self.pNH4,
                                                              self.pVOC,
                                                              self.pNO3,
                                                              self.pSO4)
            verboseprint(self.verbose, '   - [CONCENTRATION] Detailed concentrations are estimated from layer {}.'.format(self.layer),
                         self.debug_mode, frameinfo=getframeinfo(currentframe()))
            
    def __str__(self):
        return 'Concentration layer object created from the emissions from '+self.name + ' and the ISRM grid.'

    def __repr__(self):
        return '< Concentration layer object created from '+self.name + ' and the ISRM grid.>'
    
    @staticmethod
    def allocate_emissions(intersect, emis_layer, isrm_geography, pollutant, verbose, debug_mode):
        ''' 
        Reallocates the emissions into the ISRM geography using a spatial intersect.

        Intersect is the crosswalk result from intersect_geometries
        '''

        ## Pre-Process Slightly for Easier Functioning Downstream
        verboseprint(verbose, '      - [CONCENTRATION] Allocating {} emissions to grid for ISRM layer.'.format(pollutant),
                     debug_mode, frameinfo=getframeinfo(currentframe()))
        
        # Deep copy the emissions layer and add an ID field
        emis = emis_layer[['EMISSIONS_UG/S']].copy(deep=True)
        emis['EMIS_ID'] = 'EMIS_' + emis.index.astype(str)
        
        # Merge together the emissions and the intersect
        intersect = pd.merge(emis, intersect, on='EMIS_ID')
        
        # Store the total emissions from the raw emissions data for later comparison
        old_total = emis['EMISSIONS_UG/S'].sum()
        
        # Update the EMISSIONS_UG/S field to scale emissions by the area fraction
        intersect['EMISSIONS_UG/S'] = intersect['area_frac'] * intersect['EMISSIONS_UG/S']
        
        # Sum over ISRM grid cell
        reallocated_emis = intersect.groupby('ISRM_ID')[['EMISSIONS_UG/S']].sum().reset_index()
        
        # Preserve all ISRM grid cells for consistent shapes
        reallocated_emis = isrm_geography[['ISRM_ID', 'geometry']].merge(reallocated_emis,
                                                                          how='left',
                                                                          left_on='ISRM_ID',
                                                                          right_on='ISRM_ID')
        reallocated_emis['EMISSIONS_UG/S'].fillna(0, inplace=True)
        assert np.isclose(reallocated_emis['EMISSIONS_UG/S'].sum(), old_total)
        
        return reallocated_emis

    @staticmethod
    def intersect_geometries(emis_layer, isrm_geography, verbose, debug_mode):
        ''' 
        Performs geometric intersection between ISRM and emissions geometries and returns a crosswalk '''

        
        # Deep copy the emissions layer and add an ID field
        verboseprint(verbose, '      - [CONCENTRATION] Creating geometry intersection crosswalk.',
                     debug_mode, frameinfo=getframeinfo(currentframe()))
        emis = emis_layer.copy(deep=True)
        emis['EMIS_ID'] = 'EMIS_' + emis.index.astype(str)
        
        # Re-project the emissions layer into the ISRM coordinate reference system
        emis = emis.to_crs(isrm_geography.crs)

        # Get total area of each emissions cell
        emis['area_km2'] = emis.geometry.area / (1000 * 1000)
        
        # Create intersect object between emis and ISRM grid
        intersect = gpd.overlay(emis, isrm_geography, how='intersection')
        emis_totalarea = intersect.groupby('EMIS_ID')['area_km2'].first().to_dict()
        int_areas = intersect.geometry.area / (1000 * 1000)
        
        # Add a total area and area fraction to the intersect object
        intersect['area_total'] = intersect['EMIS_ID'].map(emis_totalarea)
        intersect['area_frac'] = int_areas / intersect['area_total']

        return intersect
    
    def process_emissions(self, emis, isrm_obj, verbose, output_dir, output_emis_flag):
        ''' Processes emissions before calculating concentrations '''

        # Define pollutant names
        pollutants = ['PM25', 'NH3', 'VOC', 'NOX', 'SOX']

        # Define height_min and height_max for each layer
        height_bounds_dict = {0:(0.0, 57.0),
                              1:(57.0, 140.0),
                              2:(760.0, 99999.0),
                              'hole':(140.0, 760.0)}
        height_min = height_bounds_dict[self.layer][0]
        height_max = height_bounds_dict[self.layer][1]

        # Grab a pollutant layer (In this case, PM 2.5. The intersected geometries are the same for all pollutants)
        emis_slice = emis.get_pollutant_layer(pollutants[0])

        # Cut the pollutant layer based on the height
        emis_slice = emis_slice[(emis_slice['HEIGHT_M'] >= height_min) & (emis_slice['HEIGHT_M'] < height_max)]

        # Calculate intersected geometries
        intersect = self.intersect_geometries(emis_slice, isrm_obj.geodata, verbose, self.debug_mode)

        # Limit columns
        intersect = intersect[['ISRM_ID','EMIS_ID','area_frac']].copy()
        
        # Set up a dictionary for more intuitive storage
        tmp_dct = {}

        # Estimate results for each pollutant
        if self.run_parallel: # In parallel
            with concurrent.futures.ProcessPoolExecutor(max_workers=5) as cl_executor:
                futures = {}
                for pollutant in pollutants:
                    # Grab a pollutant layer (In this case, PM 2.5. The intersected geometries are the same for all pollutants)
                    emis_slice = emis.get_pollutant_layer(pollutant)

                    # Cut the pollutant layer based on the height
                    emis_slice = emis_slice[(emis_slice['HEIGHT_M'] >= height_min) & (emis_slice['HEIGHT_M'] < height_max)]

                    # verboseprint(self.verbose, f'- Estimating concentrations of PM2.5 from {pollutant}')
                    futures[pollutant] = cl_executor.submit(self.allocate_emissions, intersect, emis_slice, isrm_obj.geodata, pollutant, verbose, self.debug_mode)

                verboseprint(verbose, '- [CONCENTRATION] Waiting for all allocations to complete',
                             self.debug_mode, frameinfo=getframeinfo(currentframe()))
                concurrent.futures.wait(futures.values()) # Waits for all calculations to finish
                verboseprint(verbose, '- [CONCENTRATION] All allocations complete.',
                             self.debug_mode, frameinfo=getframeinfo(currentframe()))
                
                # Creates a dict of the values
                tmp_dct = {x: futures[x].result() for x in pollutants}
                
        else: # If linear, loop through pollutants

            for pollutant in pollutants:
                # Grab a pollutant layer (In this case, PM 2.5. The intersected geometries are the same for all pollutants)
                emis_slice = emis.get_pollutant_layer(pollutant)

                # Cut the pollutant layer based on the height
                emis_slice = emis_slice[(emis_slice['HEIGHT_M'] >= height_min) & (emis_slice['HEIGHT_M'] < height_max)]

                tmp_dct[pollutant] = self.allocate_emissions(intersect, emis_slice, isrm_obj.geodata, 
                                                             pollutant, verbose, self.debug_mode)
        
        # Output the emissions, if specified by the user
        if output_emis_flag:
            aloc_emis = self.save_allocated_emis(tmp_dct, output_dir, verbose)
            self.visualize_individual_emissions(aloc_emis)
            
        return tmp_dct['PM25'], tmp_dct['NH3'], tmp_dct['VOC'], tmp_dct['NOX'], tmp_dct['SOX']
    
    def visualize_individual_emissions(self, aloc_emis, pollutant_name=''):
        ''' Create a 5-panel plot of total emission fluxes for each individual pollutant and save as a PNG file '''

        if self.verbose:
            logging.info('   - [CONCENTRATION] Drawing map of total emissions at level {} by pollutant.'.format(self.layer))

        # Read in CA boundary
        ca_shp = gpd.read_feather(self.shp_path)
        
        # Reproject the shapefile to the desired CRS
        ca_prj = ca_shp.to_crs(self.crs)
        
        # Reproject output_region to desired CRS
        output_region = self.output_region.to_crs(self.crs)

        # Define the pollutant names
        pollutants = ['PM25','NH3','VOC','NOX','SOX']

        # Clip the combined data to the output region
        combined_data = aloc_emis.copy()
        clipped_data = gpd.clip(combined_data, output_region)
        clipped_data.rename(columns={p+'_UG/S':p for p in pollutants}, inplace=True) # Rename columns

        # Set theme
        sns.set_theme(context="notebook", style="whitegrid", font_scale=1.25)

        # Create a figure with 5 subplots arranged in a single row
        fig, axes = plt.subplots(nrows=1, ncols=5, figsize=(22,6))
        
        # Calculate bounds
        minx, miny, maxx, maxy = output_region.total_bounds

        # Calculates the longitude and latitude of the center
        center_lon, center_lat = (minx + maxx) / 2, (miny + maxy) / 2

        # Calculate the north arrow angle 
        angle_to_north = calculate_true_north_angle(center_lon, center_lat, self.crs)

        # Loop through each subplot and each corresponding pollutant
        for ax, pol in zip(axes, pollutants):
            # Filter data for the current pollutant
            data = clipped_data[['ISRM_ID',pol,'geometry']].copy()
            data[pol] = data[pol] / data.geometry.area
            # Plot data on the current subplot
            data.plot(column=pol,
                    legend_kwds={'label': r'Emission Flux ($\mu$g/s-m$^2$)'},
                    legend=True, 
                    cmap='mako_r',
                    edgecolor='none',
                    antialiased=False,
                    ax=ax)

            # Plot the boundary of California
            ca_prj.boundary.plot(ax=ax, edgecolor='black', facecolor='none')  
            
            # Set x and y limits, hide the labels
            ax.set_xlim(minx, maxx)
            ax.set_ylim(miny, maxy)
            ax.xaxis.set_visible(False)
            ax.yaxis.set_visible(False)
            
            # Add north arrow
            add_north_arrow(ax, float(angle_to_north))
        
            # Add scale bar
            scalebar = ScaleBar(1, location='lower left', border_pad=0.5)  # 1 pixel = 1 unit
            ax.add_artist(scalebar)
            
            # Set title of the plot to pollutant name
            ax.set_title(f'{pol} Emissions')

        # Add layer information
        fig.suptitle('{} Emissions'.format({0:'Ground-Level',
                                            1:'Mid-Level',
                                            2:'High-Elevation'}[self.layer]))

        # Adjust layout to avoid overlap
        plt.tight_layout()

	# Create a file name
        fname_tmp = '{}_layer{}_allocated_emis.png'.format(self.name, self.layer)
        
        # Save the figure as a PNG in output directory
        plt.savefig(path.join(self.output_dir, fname_tmp))
        
        # Close figure
        plt.close()
        
        verboseprint(self.verbose, '   - [CONCENTRATION] Emissions visualizations have been saved as a png',
                    self.debug_mode, frameinfo=getframeinfo(currentframe()))

        return

    def save_allocated_emis(self, tmp_dct, output_dir, verbose):
        ''' Function for outputting allocated emissions '''
        verboseprint(verbose, '      - [CONCENTRATION] Preparing to export the ISRM-allocated emissions as a shapefile.',
                     self.debug_mode, frameinfo=getframeinfo(currentframe()))
        
        # Set up a dataframe based on the PM25 one
        aloc_emis = tmp_dct['PM25'].copy()
        
        # Grab just geometry
        geodata = aloc_emis[['ISRM_ID', 'geometry']].copy()
        
        # Remove geometry from aloc_emis
        aloc_emis = aloc_emis.drop('geometry', axis=1)
        
        # Rename column
        aloc_emis.rename(columns={'EMISSIONS_UG/S':'PM25_UG/S'}, inplace=True)
        
        # Loop through other pollutants
        for pol in ['NH3', 'VOC', 'NOX', 'SOX']:
            # Copy the geodataframe
            tmp = tmp_dct[pol].copy()
            
            # Fix column names
            tmp.drop('geometry', axis=1, inplace=True)
            tmp.rename(columns={'EMISSIONS_UG/S':'{}_UG/S'.format(pol)}, inplace=True)
            
            # Merge with aloc_emis
            aloc_emis = pd.merge(aloc_emis, tmp, on='ISRM_ID')
            
        # Add the geodata back in
        aloc_emis = pd.merge(aloc_emis, geodata, on='ISRM_ID')
            
        # Create a file name
        fname_tmp = '{}_layer{}_allocated_emis.shp'.format(self.name, self.layer)
        
        # Output
        aloc_emis.to_file(path.join(output_dir, 'shapes', fname_tmp))
        verboseprint(verbose, '      - [CONCENTRATION] Shapefiles of ISRM-allocated emissions have been saved in the output directory.',
                     self.debug_mode, frameinfo=getframeinfo(currentframe()))
            
        return aloc_emis
    
    def get_concentration(self, pol_emis, pol_isrm, layer):
        ''' For a given pollutant layer, get the resulting PM25 concentration '''
        # Slice off just the appropriate layer of the ISRM
        if layer == 'hole': # Create the hole intermediate if needed
            pol_isrm_slice = np.mean(np.array([pol_isrm[1, :, :],pol_isrm[2, :, :]]), axis=0)
        else:
            pol_isrm_slice = pol_isrm[layer, :, :]
        
        # Concentration is the dot product of emissions and ISRM
        conc = np.dot(pol_emis['EMISSIONS_UG/S'], pol_isrm_slice)
        
        # Convert into a geodataframe
        conc_df = pd.DataFrame(conc, columns=['CONC_UG/M3'], index=self.receptor_id)#pol_emis.index)
        conc_gdf = pol_emis.merge(conc_df, left_index=True, right_index=True)
        
        return conc_gdf
    
    def combine_concentrations(self, pPM25, pNH4, pVOC, pNO3, pSO4):
        ''' Combines concentration from each pollutant into one geodataframe '''
        # Merge to combine into one dataframe
        pol_gdf = pd.merge(pPM25, pNH4, left_on=['ISRM_ID','geometry'], 
                           right_on=['ISRM_ID','geometry'],
                           suffixes=('_PM25','_NH3'))
        
        pol_gdf = pol_gdf.merge(pVOC, left_on=['ISRM_ID','geometry'], 
                           right_on=['ISRM_ID','geometry'],
                           suffixes=('','_VOC'))
                
        pol_gdf = pol_gdf.merge(pNO3, left_on=['ISRM_ID','geometry'], 
                           right_on=['ISRM_ID','geometry'],
                           suffixes=('','_NOX'))
        
                
        pol_gdf = pol_gdf.merge(pSO4, left_on=['ISRM_ID','geometry'], 
                           right_on=['ISRM_ID','geometry'],
                           suffixes=('','_SOX'))
        
        # Quick ugly fix to add the pollutant back onto VOC (otherwise it is dropped)
        pol_gdf.rename(columns={'EMISSIONS_UG/S':'EMISSIONS_UG/S_VOC',
                                'CONC_UG/M3':'CONC_UG/M3_VOC'}, inplace=True)
        
        # Reorder columns for prettiness
        pol_gdf = pol_gdf[['ISRM_ID', 'geometry', 'EMISSIONS_UG/S_PM25',
                           'EMISSIONS_UG/S_NH3', 'EMISSIONS_UG/S_VOC',  
                           'EMISSIONS_UG/S_NOX', 'EMISSIONS_UG/S_SOX', 
                           'CONC_UG/M3_PM25','CONC_UG/M3_NH3', 'CONC_UG/M3_VOC',
                           'CONC_UG/M3_NOX', 'CONC_UG/M3_SOX']]
    
        pol_gdf['TOTAL_CONC_UG/M3'] = pol_gdf['CONC_UG/M3_PM25'] \
                                        + pol_gdf['CONC_UG/M3_NH3'] \
                                        + pol_gdf['CONC_UG/M3_VOC'] \
                                        + pol_gdf['CONC_UG/M3_NOX'] \
                                        + pol_gdf['CONC_UG/M3_SOX']
                                    
        return pol_gdf
>>>>>>> 38f1dad6
<|MERGE_RESOLUTION|>--- conflicted
+++ resolved
@@ -1,4 +1,4 @@
-<<<<<<< HEAD
+'''''''
 #!/usr/bin/env python3
 # -*- coding: utf-8 -*-
 """
@@ -82,6 +82,7 @@
         
         # Print a few things for logging purposes
         logging.info('- [CONCENTRATION] Estimating concentrations from layer {} of the ISRM.'.format(self.layer))
+        #verboseprint = logging.info if self.verbose else lambda *a, **k:None # for logging
         verboseprint(self.verbose, '   - [CONCENTRATION] Creating a new concentration object for layer {}'.format(self.layer),
                      self.debug_mode, frameinfo=getframeinfo(currentframe()))
         
@@ -154,477 +155,7 @@
         
         # Sum over ISRM grid cell
         reallocated_emis = intersect.drop(columns="geometry", errors="ignore").groupby('ISRM_ID')[['EMISSIONS_UG/S']].sum().reset_index()
-        
-        # Preserve all ISRM grid cells for consistent shapes
-        reallocated_emis = isrm_geography[['ISRM_ID', 'geometry']].merge(reallocated_emis,
-                                                                          how='left',
-                                                                          left_on='ISRM_ID',
-                                                                          right_on='ISRM_ID')
-        reallocated_emis['EMISSIONS_UG/S'].fillna(0, inplace=True)
-        
-        # Confirm that the total has not changed
-        assert np.isclose(reallocated_emis['EMISSIONS_UG/S'].sum(), old_total)
-        
-        return reallocated_emis
-
-    @staticmethod
-    def intersect_geometries(emis_layer, isrm_geography, verbose, debug_mode):
-        ''' 
-        Performs geometric intersection between ISRM and emissions geometries and returns a crosswalk '''
-
-        
-        # Deep copy the emissions layer and add an ID field
-        verboseprint(verbose, '      - [CONCENTRATION] Creating geometry intersection crosswalk.',
-                     debug_mode, frameinfo=getframeinfo(currentframe()))
-        emis = emis_layer.copy(deep=True)
-        emis['EMIS_ID'] = 'EMIS_' + emis.index.astype(str)
-        
-        # Re-project the emissions layer into the ISRM coordinate reference system
-        emis = emis.to_crs(isrm_geography.crs)
-
-        # Get total area of each emissions cell
-        emis['area_km2'] = emis.geometry.area / (1000 * 1000)
-        
-        # Create intersect object between emis and ISRM grid
-        intersect = gpd.overlay(emis, isrm_geography, how='intersection')
-        intersect = intersect.drop(columns="geometry", errors="ignore")
-        emis_totalarea = intersect.drop(columns="geometry", errors="ignore").groupby('EMIS_ID').sum(numeric_only=True)['area_km2'].to_dict()
-
-        
-        # Add a total area and area fraction to the intersect object
-        intersect['area_total'] = intersect['EMIS_ID'].map(emis_totalarea)
-        intersect['area_frac'] = intersect['area_km2'] / intersect['area_total']
-        
-        return intersect
-    
-    def process_emissions(self, emis, isrm_obj, verbose, output_dir, output_emis_flag):
-        ''' Processes emissions before calculating concentrations '''
-
-        # Define pollutant names
-        pollutants = ['PM25', 'NH3', 'VOC', 'NOX', 'SOX']
-
-        # Define height_min and height_max for each layer
-        height_bounds_dict = {0:(0.0, 57.0),
-                              1:(57.0, 140.0),
-                              2:(760.0, 99999.0),
-                              'hole':(140.0, 760.0)}
-        height_min = height_bounds_dict[self.layer][0]
-        height_max = height_bounds_dict[self.layer][1]
-
-        # Grab a pollutant layer (In this case, PM 2.5. The intersected geometries are the same for all pollutants)
-        emis_slice = emis.get_pollutant_layer(pollutants[0])
-
-        # Cut the pollutant layer based on the height
-        emis_slice = emis_slice[(emis_slice['HEIGHT_M'] >= height_min) & (emis_slice['HEIGHT_M'] < height_max)]
-
-        # Calculate intersected geometries
-        intersect = self.intersect_geometries(emis_slice, isrm_obj.geodata, verbose, self.debug_mode)
-
-        # Limit columns
-        intersect = intersect[['ISRM_ID','EMIS_ID','area_frac']].copy()
-        
-        # Set up a dictionary for more intuitive storage
-        tmp_dct = {}
-
-        # Estimate results for each pollutant
-        if self.run_parallel: # In parallel
-            with concurrent.futures.ProcessPoolExecutor(max_workers=5) as cl_executor:
-                futures = {}
-                for pollutant in pollutants:
-                    # Grab a pollutant layer (In this case, PM 2.5. The intersected geometries are the same for all pollutants)
-                    emis_slice = emis.get_pollutant_layer(pollutant)
-
-                    # Cut the pollutant layer based on the height
-                    emis_slice = emis_slice[(emis_slice['HEIGHT_M'] >= height_min) & (emis_slice['HEIGHT_M'] < height_max)]
-                    futures[pollutant] = cl_executor.submit(self.allocate_emissions, intersect, emis_slice, isrm_obj.geodata, pollutant, verbose, self.debug_mode)
-
-                verboseprint(verbose, '- [CONCENTRATION] Waiting for all allocations to complete',
-                             self.debug_mode, frameinfo=getframeinfo(currentframe()))
-                concurrent.futures.wait(futures.values()) # Waits for all calculations to finish
-                verboseprint(verbose, '- [CONCENTRATION] All allocations complete.',
-                             self.debug_mode, frameinfo=getframeinfo(currentframe()))
-                
-                # Creates a dict of the values
-                tmp_dct = {x: futures[x].result() for x in pollutants}
-                
-        else: # If linear, loop through pollutants
-
-            for pollutant in pollutants:
-                # Grab a pollutant layer (In this case, PM 2.5. The intersected geometries are the same for all pollutants)
-                emis_slice = emis.get_pollutant_layer(pollutant)
-
-                # Cut the pollutant layer based on the height
-                emis_slice = emis_slice[(emis_slice['HEIGHT_M'] >= height_min) & (emis_slice['HEIGHT_M'] < height_max)]
-
-                tmp_dct[pollutant] = self.allocate_emissions(intersect, emis_slice, isrm_obj.geodata, 
-                                                             pollutant, verbose, self.debug_mode)
-        
-        # Output the emissions, if specified by the user
-        if output_emis_flag:
-            aloc_emis = self.save_allocated_emis(tmp_dct, output_dir, verbose)
-            self.visualize_individual_emissions(aloc_emis)
-            
-        return tmp_dct['PM25'], tmp_dct['NH3'], tmp_dct['VOC'], tmp_dct['NOX'], tmp_dct['SOX']
-    
-    def visualize_individual_emissions(self, aloc_emis, pollutant_name=''):
-        ''' Create a 5-panel plot of total emissions for each individual pollutant and save as a PNG file '''
-
-        if self.verbose:
-            logging.info('   - [CONCENTRATION] Drawing map of total emissions at level {} by pollutant.'.format(self.layer))
-
-        # Read in CA boundary
-        ca_shp = gpd.read_feather(self.shp_path)
-        
-        # Reproject the shapefile to the desired CRS
-        ca_prj = ca_shp.to_crs(self.crs)
-        
-        # Reproject output_region to desired CRS
-        output_region = self.output_region.to_crs(self.crs)
-
-        # Define the pollutant names
-        pollutants = ['PM25','NH3','VOC','NOX','SOX']
-
-        # Clip the combined data to the output region
-        combined_data = aloc_emis.copy()
-        clipped_data = gpd.clip(combined_data, output_region)
-        clipped_data.rename(columns={p+'_UG/S':p for p in pollutants}, inplace=True) # Rename columns
-
-        # Set theme
-        sns.set_theme(context="notebook", style="whitegrid", font_scale=1.25)
-
-        # Create a figure with 5 subplots arranged in a single row
-        fig, axes = plt.subplots(nrows=1, ncols=5, figsize=(22,6))
-        
-        # Calculate bounds
-        minx, miny, maxx, maxy = output_region.total_bounds
-
-        # Calculates the longitude and latitude of the center
-        center_lon, center_lat = (minx + maxx) / 2, (miny + maxy) / 2
-
-        # Calculate the north arrow angle 
-        angle_to_north = calculate_true_north_angle(center_lon, center_lat, self.crs)
-
-        # Loop through each subplot and each corresponding pollutant
-        for ax, pol in zip(axes, pollutants):
-            # Filter data for the current pollutant
-            data = clipped_data[['ISRM_ID',pol,'geometry']].copy()
-
-            # Plot data on the current subplot
-            data.plot(column=pol,
-                    legend_kwds={'label': "Emissions (ug/s)"},
-                    legend=True, 
-                    cmap='mako_r',
-                    edgecolor='none',
-                    antialiased=False,
-                    ax=ax)
-
-            # Plot the boundary of California
-            ca_prj.boundary.plot(ax=ax, edgecolor='black', facecolor='none')  
-            
-            # Set x and y limits, hide the labels
-            ax.set_xlim(minx, maxx)
-            ax.set_ylim(miny, maxy)
-            ax.xaxis.set_visible(False)
-            ax.yaxis.set_visible(False)
-            
-            # Add north arrow
-            add_north_arrow(ax, float(angle_to_north))
-        
-            # Add scale bar
-            scalebar = ScaleBar(1, location='lower left', border_pad=0.5)  # 1 pixel = 1 unit
-            ax.add_artist(scalebar)
-            
-            # Set title of the plot to pollutant name
-            ax.set_title(f'{pol} Emissions')
-
-        # Add layer information
-        fig.suptitle('{} Emissions'.format({0:'Ground-Level',
-                                            1:'Mid-Level',
-                                            2:'High-Elevation'}[self.layer]))
-
-        # Adjust layout to avoid overlap
-        plt.tight_layout()
-
-	# Create a file name
-        fname_tmp = '{}_layer{}_allocated_emis.png'.format(self.name, self.layer)
-        
-        # Save the figure as a PNG in output directory
-        plt.savefig(path.join(self.output_dir, fname_tmp))
-        
-        # Close figure
-        plt.close()
-        
-        verboseprint(self.verbose, '   - [CONCENTRATION] Emissions visualizations have been saved as a png',
-                    self.debug_mode, frameinfo=getframeinfo(currentframe()))
-
-        return
-
-    def save_allocated_emis(self, tmp_dct, output_dir, verbose):
-        ''' Function for outputting allocated emissions '''
-        verboseprint(verbose, '      - [CONCENTRATION] Preparing to export the ISRM-allocated emissions as a shapefile.',
-                     self.debug_mode, frameinfo=getframeinfo(currentframe()))
-        
-        # Set up a dataframe based on the PM25 one
-        aloc_emis = tmp_dct['PM25'].copy()
-        
-        # Grab just geometry
-        geodata = aloc_emis[['ISRM_ID', 'geometry']].copy()
-        
-        # Remove geometry from aloc_emis
-        aloc_emis = aloc_emis.drop('geometry', axis=1)
-        
-        # Rename column
-        aloc_emis.rename(columns={'EMISSIONS_UG/S':'PM25_UG/S'}, inplace=True)
-        
-        # Loop through other pollutants
-        for pol in ['NH3', 'VOC', 'NOX', 'SOX']:
-            # Copy the geodataframe
-            tmp = tmp_dct[pol].copy()
-            
-            # Fix column names
-            tmp.drop('geometry', axis=1, inplace=True)
-            tmp.rename(columns={'EMISSIONS_UG/S':'{}_UG/S'.format(pol)}, inplace=True)
-            
-            # Merge with aloc_emis
-            aloc_emis = pd.merge(aloc_emis, tmp, on='ISRM_ID')
-            
-        # Add the geodata back in
-        aloc_emis = pd.merge(aloc_emis, geodata, on='ISRM_ID')
-            
-        # Create a file name
-        fname_tmp = '{}_layer{}_allocated_emis.shp'.format(self.name, self.layer)
-        
-        # Output
-        # Ensure aloc_emis is a GeoDataFrame before writing
-        if not isinstance(aloc_emis, gpd.GeoDataFrame):
-            aloc_emis = gpd.GeoDataFrame(
-                aloc_emis,
-                geometry='geometry',            # adjust if your geom column is named differently
-                crs=self.isrm.crs               # or use self.isrm.geodata.crs
-            )
-        # ─────────────────────────────────────────────
-
-        aloc_emis.to_file(path.join(output_dir, 'shapes', fname_tmp))
-        verboseprint(verbose, '      - [CONCENTRATION] Shapefiles of ISRM-allocated emissions have been saved in the output directory.',
-                     self.debug_mode, frameinfo=getframeinfo(currentframe()))
-            
-        return aloc_emis
-    
-    def get_concentration(self, pol_emis, pol_isrm, layer):
-        ''' For a given pollutant layer, get the resulting PM25 concentration '''
-        # Slice off just the appropriate layer of the ISRM
-        if layer == 'hole': # Create the hole intermediate if needed
-            pol_isrm_slice = np.mean(np.array([pol_isrm[1, :, :],pol_isrm[2, :, :]]), axis=0)
-        else:
-            pol_isrm_slice = pol_isrm[layer, :, :]
-        
-        # Concentration is the dot product of emissions and ISRM
-        conc = np.dot(pol_emis['EMISSIONS_UG/S'], pol_isrm_slice)
-        
-        # Convert into a geodataframe
-        conc_df = pd.DataFrame(conc, columns=['CONC_UG/M3'], index=self.receptor_id)#pol_emis.index)
-        conc_gdf = pol_emis.merge(conc_df, left_index=True, right_index=True)
-        conc_gdf = gpd.GeoDataFrame(conc_gdf, geometry='geometry', crs=self.crs)
-
-        
-        return conc_gdf
-    
-    def combine_concentrations(self, pPM25, pNH4, pVOC, pNO3, pSO4):
-        ''' Combines concentration from each pollutant into one geodataframe '''
-        # Merge to combine into one dataframe
-        pol_gdf = pd.merge(pPM25, pNH4, left_on=['ISRM_ID','geometry'], 
-                           right_on=['ISRM_ID','geometry'],
-                           suffixes=('_PM25','_NH3'))
-        
-        pol_gdf = pol_gdf.merge(pVOC, left_on=['ISRM_ID','geometry'], 
-                           right_on=['ISRM_ID','geometry'],
-                           suffixes=('','_VOC'))
-                
-        pol_gdf = pol_gdf.merge(pNO3, left_on=['ISRM_ID','geometry'], 
-                           right_on=['ISRM_ID','geometry'],
-                           suffixes=('','_NOX'))
-        
-                
-        pol_gdf = pol_gdf.merge(pSO4, left_on=['ISRM_ID','geometry'], 
-                           right_on=['ISRM_ID','geometry'],
-                           suffixes=('','_SOX'))
-        
-        # Quick ugly fix to add the pollutant back onto VOC (otherwise it is dropped)
-        pol_gdf.rename(columns={'EMISSIONS_UG/S':'EMISSIONS_UG/S_VOC',
-                                'CONC_UG/M3':'CONC_UG/M3_VOC'}, inplace=True)
-        
-        # Reorder columns for prettiness
-        pol_gdf = pol_gdf[['ISRM_ID', 'geometry', 'EMISSIONS_UG/S_PM25',
-                           'EMISSIONS_UG/S_NH3', 'EMISSIONS_UG/S_VOC',  
-                           'EMISSIONS_UG/S_NOX', 'EMISSIONS_UG/S_SOX', 
-                           'CONC_UG/M3_PM25','CONC_UG/M3_NH3', 'CONC_UG/M3_VOC',
-                           'CONC_UG/M3_NOX', 'CONC_UG/M3_SOX']]
-    
-        pol_gdf['TOTAL_CONC_UG/M3'] = pol_gdf['CONC_UG/M3_PM25'] \
-                                        + pol_gdf['CONC_UG/M3_NH3'] \
-                                        + pol_gdf['CONC_UG/M3_VOC'] \
-                                        + pol_gdf['CONC_UG/M3_NOX'] \
-                                        + pol_gdf['CONC_UG/M3_SOX']
-                                    
-        return pol_gdf
-=======
-#!/usr/bin/env python3
-# -*- coding: utf-8 -*-
-"""
-Concentration Layer Data Object
-
-@author: libbykoolik
-last modified: 2025-04-28
-"""
-
-# Import Libraries
-import warnings
-warnings.simplefilter(action='ignore', category=FutureWarning)
-import pandas as pd
-import geopandas as gpd
-import numpy as np
-import matplotlib.pyplot as plt
-from matplotlib_scalebar.scalebar import ScaleBar
-import seaborn as sns
-from scipy.io import netcdf_file as nf
-import os
-from os import path
-import logging
-import sys
-from inspect import currentframe, getframeinfo
-sys.path.append('./supporting')
-from isrm import isrm
-from emissions import emissions
-sys.path.append('./scripts')
-from tool_utils import *
-import concurrent.futures
-
-#%% Define the Concentration Layer Object
-class concentration_layer:
-    '''
-    Defines a new object for storing and manipulating concentration data for a single layer of the ISRM.
-    
-    INPUTS:
-        - emis_obj: an emissions object
-        - isrm_obj: an ISRM object
-        - layer: the vertical layer of the ISRM grid to use
-        - output_dir: a string pointing to the output directory
-        - output_emis_flag: a Boolean indicating whether ISRM-allocated emissions should be output
-        - run_parallel: a Boolean indicating whether or not to run in parallel
-        - shp_path: data variable file path for the boarder
-        - output_region: a geodataframe containing only the region of interest
-        - debug_mode: a Boolean indicating whether or not to output debug statements
-        - run_calcs: whether calculations should be run or just checked
-        - verbose: whether the tool should return more logging statements
-        
-    CALCULATES:
-        - PM25e, NH3e, VOCe, NOXe, SOXe: geodataframes of the emissions (for each pollutant) 
-          from that layer re-allocated onto the ISRM grid
-        - pPM25, pNH4, pVOC, pNO3, pSO4: geodataframes of the concentrations from each primary 
-          pollutant from the emissions of that pollutant in that layer
-        - detailed_conc: geodataframe containing columns for each primary pollutant's 
-          contribution to the total ground-level PM2.5 concentrations
-        
-    '''
-    def __init__(self, emis_obj, isrm_obj, layer, output_dir, output_emis_flag, run_parallel, shp_path, output_region, debug_mode,  run_calcs=True, verbose=False):
-        ''' Initializes the Concentration object'''        
-        # Initialize concentration object by reading in the emissions and isrm 
-        self.emissions = emis_obj
-        self.isrm = isrm_obj
-        
-        # Get a few other metadata
-        self.layer = layer
-        self.output_dir = output_dir
-        self.output_emis_flag = output_emis_flag
-        self.run_parallel = run_parallel
-        self.debug_mode = debug_mode
-        self.verbose = verbose
-        self.shp_path = shp_path
-        self.output_region = output_region 
-        
-        # Get data from the inputs to the layer
-        self.isrm_id = self.isrm.ISRM_ID
-        self.receptor_id = self.isrm.receptor_IDs
-        self.isrm_geom = self.isrm.geometry
-        self.crs = self.isrm.crs
-        self.name = self.emissions.emissions_name
-        
-        # Print a few things for logging purposes
-        logging.info('- [CONCENTRATION] Estimating concentrations from layer {} of the ISRM.'.format(self.layer))
-        #verboseprint = logging.info if self.verbose else lambda *a, **k:None # for logging
-        verboseprint(self.verbose, '   - [CONCENTRATION] Creating a new concentration object for layer {}'.format(self.layer),
-                     self.debug_mode, frameinfo=getframeinfo(currentframe()))
-        
-        # Run concentration calculations
-        if run_calcs:
-            
-            # Allocate emissions to the ISRM grid
-            verboseprint(self.verbose, '   - [CONCENTRATION] Reallocating emissions to the ISRM grid.',
-                         self.debug_mode, frameinfo=getframeinfo(currentframe()))
-            self.PM25e, self.NH3e, self.VOCe, self.NOXe, self.SOXe = self.process_emissions(self.emissions, self.isrm, self.verbose, self.output_dir, self.output_emis_flag)
-            
-            # Estimate concentrations
-            verboseprint(self.verbose, '   - [CONCENTRATION] Calculating concentrations of PM25 from each pollutant.',
-                         self.debug_mode, frameinfo=getframeinfo(currentframe()))
-            self.pPM25 = self.get_concentration(self.PM25e, self.isrm.get_pollutant_layer('PM25'), self.layer)
-            verboseprint(self.verbose, '      - [CONCENTRATION] Concentrations estimated from primary PM2.5.',
-                         self.debug_mode, frameinfo=getframeinfo(currentframe()))
-            self.pNH4 = self.get_concentration(self.NH3e, self.isrm.get_pollutant_layer('NH3'), self.layer)
-            verboseprint(self.verbose, '      - [CONCENTRATION] Concentrations estimated from NH3.',
-                         self.debug_mode, frameinfo=getframeinfo(currentframe()))
-            self.pVOC = self.get_concentration(self.VOCe, self.isrm.get_pollutant_layer('VOC'), self.layer)
-            verboseprint(self.verbose, '      - [CONCENTRATION] Concentrations estimated from VOCs.',
-                         self.debug_mode, frameinfo=getframeinfo(currentframe()))
-            self.pNO3 = self.get_concentration(self.NOXe, self.isrm.get_pollutant_layer('NOX'), self.layer)
-            verboseprint(self.verbose, '      - [CONCENTRATION] Concentrations estimated from NOx.',
-                         self.debug_mode, frameinfo=getframeinfo(currentframe()))
-            self.pSO4 = self.get_concentration(self.SOXe, self.isrm.get_pollutant_layer('SOX'), self.layer)
-            verboseprint(self.verbose, '      - [CONCENTRATION] Concentrations estimated from SOx.',
-                         self.debug_mode, frameinfo=getframeinfo(currentframe()))
-    
-            # Add these together at each ISRM grid cell
-            self.detailed_conc = self.combine_concentrations(self.pPM25,
-                                                              self.pNH4,
-                                                              self.pVOC,
-                                                              self.pNO3,
-                                                              self.pSO4)
-            verboseprint(self.verbose, '   - [CONCENTRATION] Detailed concentrations are estimated from layer {}.'.format(self.layer),
-                         self.debug_mode, frameinfo=getframeinfo(currentframe()))
-            
-    def __str__(self):
-        return 'Concentration layer object created from the emissions from '+self.name + ' and the ISRM grid.'
-
-    def __repr__(self):
-        return '< Concentration layer object created from '+self.name + ' and the ISRM grid.>'
-    
-    @staticmethod
-    def allocate_emissions(intersect, emis_layer, isrm_geography, pollutant, verbose, debug_mode):
-        ''' 
-        Reallocates the emissions into the ISRM geography using a spatial intersect.
-
-        Intersect is the crosswalk result from intersect_geometries
-        '''
-
-        ## Pre-Process Slightly for Easier Functioning Downstream
-        verboseprint(verbose, '      - [CONCENTRATION] Allocating {} emissions to grid for ISRM layer.'.format(pollutant),
-                     debug_mode, frameinfo=getframeinfo(currentframe()))
-        
-        # Deep copy the emissions layer and add an ID field
-        emis = emis_layer[['EMISSIONS_UG/S']].copy(deep=True)
-        emis['EMIS_ID'] = 'EMIS_' + emis.index.astype(str)
-        
-        # Merge together the emissions and the intersect
-        intersect = pd.merge(emis, intersect, on='EMIS_ID')
-        
-        # Store the total emissions from the raw emissions data for later comparison
-        old_total = emis['EMISSIONS_UG/S'].sum()
-        
-        # Update the EMISSIONS_UG/S field to scale emissions by the area fraction
-        intersect['EMISSIONS_UG/S'] = intersect['area_frac'] * intersect['EMISSIONS_UG/S']
-        
-        # Sum over ISRM grid cell
-        reallocated_emis = intersect.groupby('ISRM_ID')[['EMISSIONS_UG/S']].sum().reset_index()
-        
+
         # Preserve all ISRM grid cells for consistent shapes
         reallocated_emis = isrm_geography[['ISRM_ID', 'geometry']].merge(reallocated_emis,
                                                                           how='left',
@@ -655,7 +186,11 @@
         
         # Create intersect object between emis and ISRM grid
         intersect = gpd.overlay(emis, isrm_geography, how='intersection')
-        emis_totalarea = intersect.groupby('EMIS_ID')['area_km2'].first().to_dict()
+        
+        intersect = intersect.drop(columns="geometry", errors="ignore")
+        emis_totalarea = intersect.drop(columns="geometry", errors="ignore").groupby('EMIS_ID')['area_km2'].first().to_dict()
+        
+        #emis_totalarea = intersect.groupby('EMIS_ID')['area_km2'].first().to_dict()
         int_areas = intersect.geometry.area / (1000 * 1000)
         
         # Add a total area and area fraction to the intersect object
@@ -884,6 +419,7 @@
         # Convert into a geodataframe
         conc_df = pd.DataFrame(conc, columns=['CONC_UG/M3'], index=self.receptor_id)#pol_emis.index)
         conc_gdf = pol_emis.merge(conc_df, left_index=True, right_index=True)
+        conc_gdf = gpd.GeoDataFrame(conc_gdf, geometry='geometry', crs=self.crs)
         
         return conc_gdf
     
@@ -924,5 +460,4 @@
                                         + pol_gdf['CONC_UG/M3_NOX'] \
                                         + pol_gdf['CONC_UG/M3_SOX']
                                     
-        return pol_gdf
->>>>>>> 38f1dad6
+        return pol_gdf